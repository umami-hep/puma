name: Test and publish
on: [push]

jobs:
  unit_tests:
    name: Unit tests
    runs-on: ubuntu-latest
    container: python:3.8-slim
    steps:
      - name: Check out repository code
        uses: actions/checkout@v3
      - run: echo "The job was automatically triggered by a ${{ github.event_name }} event."
      - run: echo "The name of your branch is ${{ github.ref }} and your repository is ${{ github.repository }}."
      - run: echo "The ${{ github.repository }} repository has been cloned to the runner."
<<<<<<< HEAD
      - run: pip install -e . # install in editable mode for coverage to work
      - run: pip install flake8 pytest pytest-cov
      - run: pytest -v --junitxml=pytest.xml --cov-report=term-missing:skip-covered --cov=puma puma/tests/ | tee pytest-coverage.txt
      - name: Pytest coverage comment
        uses: MishaKav/pytest-coverage-comment@main
        with:
          pytest-coverage-path: ./pytest-coverage.txt
          junitxml-path: ./pytest.xml
          create-new-comment: false
=======
      - run: pip install -e . # install in editable mode
      - run: pip install pytest
      - run: pytest -v puma/tests/
>>>>>>> 4f30eb24
  example_tests:
    name: Example tests
    runs-on: ubuntu-latest
    container: python:3.8
    steps:
      - name: Check out repository code
        uses: actions/checkout@v3
      - run: echo "The job was automatically triggered by a ${{ github.event_name }} event."
      - run: echo "The name of your branch is ${{ github.ref }} and your repository is ${{ github.repository }}."
      - run: echo "The ${{ github.repository }} repository has been cloned to the runner."
      - run: pip install .
      - run: mkdir plots
      - run: cd plots && for f in ../examples/*.py; do python "$f"; done
      # rsync is needed for the subsequently used action
      - name: Install rsync
        run: apt update && apt install -y rsync
      # This action will only update the examples-material branch if it
      # is affected by the changes that triggered the job
      - name: Upload examples-material
        if: github.event_name == 'push' && github.ref == 'refs/heads/main'
        uses: JamesIves/github-pages-deploy-action@3.7.1
        with:
          BRANCH: examples-material
          FOLDER: plots
  publish:
    name: Publish to PyPI
    needs: [unit_tests]
    # Only run for a tagged commit
    if: github.event_name == 'push' && startsWith(github.event.ref, 'refs/tags')
    runs-on: ubuntu-latest
    steps:
      - name: Checkout source
        uses: actions/checkout@v2
      - name: Set up Python 3.8
        uses: actions/setup-python@v1
        with:
          python-version: 3.8
      - name: Build package
        run: |
          python -m pip install -U pip build
          python -m build
      - name: Publish to TestPyPI
        uses: pypa/gh-action-pypi-publish@v1.1.0
        with:
          user: __token__
          password: ${{ secrets.TEST_PYPI_TOKEN }}
          repository_url: https://test.pypi.org/legacy/
      - name: Publish to PyPI
        uses: pypa/gh-action-pypi-publish@v1.1.0
        with:
          user: __token__
          password: ${{ secrets.PYPI_TOKEN }}
          repository_url: https://upload.pypi.org/legacy/<|MERGE_RESOLUTION|>--- conflicted
+++ resolved
@@ -12,21 +12,9 @@
       - run: echo "The job was automatically triggered by a ${{ github.event_name }} event."
       - run: echo "The name of your branch is ${{ github.ref }} and your repository is ${{ github.repository }}."
       - run: echo "The ${{ github.repository }} repository has been cloned to the runner."
-<<<<<<< HEAD
-      - run: pip install -e . # install in editable mode for coverage to work
-      - run: pip install flake8 pytest pytest-cov
-      - run: pytest -v --junitxml=pytest.xml --cov-report=term-missing:skip-covered --cov=puma puma/tests/ | tee pytest-coverage.txt
-      - name: Pytest coverage comment
-        uses: MishaKav/pytest-coverage-comment@main
-        with:
-          pytest-coverage-path: ./pytest-coverage.txt
-          junitxml-path: ./pytest.xml
-          create-new-comment: false
-=======
       - run: pip install -e . # install in editable mode
       - run: pip install pytest
       - run: pytest -v puma/tests/
->>>>>>> 4f30eb24
   example_tests:
     name: Example tests
     runs-on: ubuntu-latest
