--- conflicted
+++ resolved
@@ -7,13 +7,8 @@
 import matplotlib as mpl
 import matplotlib.pyplot as plt
 import numpy as np
-<<<<<<< HEAD
 from ftag import Label
-from ftag.utils import calculate_rejection_error
-=======
-from ftag import Flavours, Label
 from ftag.utils import calculate_efficiency_error, calculate_rejection_error
->>>>>>> 88467d8b
 
 from puma.plot_base import PlotBase, PlotLineObject
 from puma.utils import get_good_colours, get_good_linestyles, logger
@@ -261,7 +256,7 @@
             "signal_class": self.signal_class,
             "key": self.key,
             "ratio_group": self.ratio_group,
-<<<<<<< HEAD
+            "use_bkg_eff": self.use_bkg_eff,
         })
 
         # Optionally also include any extra kwargs stored on instances
@@ -270,11 +265,6 @@
             data.update(extra_kwargs)
 
         return data
-=======
-            "use_bkg_eff": self.use_bkg_eff,
-            **extra_kwargs,
-        }
->>>>>>> 88467d8b
 
 
 class RocPlot(PlotBase):
