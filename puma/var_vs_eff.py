"""Efficiency plots vs. specific variable."""
from __future__ import annotations

from typing import ClassVar

import numpy as np

# TODO: fix the import below
from puma.metrics import eff_err, rej_err
from puma.utils import logger
from puma.utils.histogram import save_divide
from puma.var_vs_var import VarVsVar, VarVsVarPlot


class VarVsEff(VarVsVar):  # pylint: disable=too-many-instance-attributes
    """
    var_vs_eff class storing info about curve and allows to calculate ratio w.r.t other
    efficiency plots.
    """

    def __init__(
        self,
        x_var_sig: np.ndarray,
        disc_sig: np.ndarray,
        x_var_bkg: np.ndarray = None,
        disc_bkg: np.ndarray = None,
        bins=10,
        working_point: float | None = None,
        disc_cut=None,
<<<<<<< HEAD
        flat_eff_bin: bool = False,
        key: str = None,
=======
        flat_per_bin: bool = False,
        key: str | None = None,
>>>>>>> 7c81712d
        **kwargs,
    ) -> None:
        """Initialise properties of roc curve object.

        Parameters
        ----------
        x_var_sig : np.ndarray
            Values for x-axis variable for signal
        disc_sig : np.ndarray
            Discriminant values for signal
        x_var_bkg : np.ndarray, optional
            Values for x-axis variable for background, by default None
        disc_bkg : np.ndarray, optional
            Discriminant values for background, by default None
        bins : int or sequence of scalars, optional
            If bins is an int, it defines the number of equal-width bins in the
            given range (10, by default). If bins is a sequence, it defines a
            monotonically increasing array of bin edges, including the
            rightmost edge, allowing for non-uniform bin widths, by default 10
        working_point : float, optional
            Working point, by default None
        disc_cut : float or  sequence of floats, optional
            Cut value for discriminant, if it is a sequence it has to have the same
            length as number of bins, by default None
<<<<<<< HEAD
        flat_eff_bin : bool, optional
=======
        flat_per_bin : bool, optional
>>>>>>> 7c81712d
            If True and no `disc_cut` is given the signal efficiency is held constant
            in each bin, by default False
        key : str, optional
            Identifier for the curve e.g. tagger, by default None
        **kwargs : kwargs
            Keyword arguments passed to `PlotLineObject`

        Raises
        ------
        ValueError
            If provided options are not compatible with each other
        """
        # TODO: in python 3.10 add multipe type operator | for bins and disc_cut

        if len(x_var_sig) != len(disc_sig):
            raise ValueError(
                f"Length of `x_var_sig` ({len(x_var_sig)}) and `disc_sig` "
                f"({len(disc_sig)}) have to be identical."
            )
        if x_var_bkg is not None and len(x_var_bkg) != len(disc_bkg):
            raise ValueError(
                f"Length of `x_var_bkg` ({len(x_var_bkg)}) and `disc_bkg` "
                f"({len(disc_bkg)}) have to be identical."
            )
        # checking that the given options are compatible
        # could also think about porting it to a class function insted of passing
        # the arguments to init e.g. `set_method`
        if working_point is None and disc_cut is None:
            raise ValueError("Either `wp` or `disc_cut` needs to be specified.")
<<<<<<< HEAD
        if flat_eff_bin:
            if disc_cut is not None:
                raise ValueError(
                    "You cannot specify `disc_cut` when `flat_eff_bin` is set to True."
                )
            if working_point is None:
                raise ValueError(
                    "You need to specify a working point `wp`, when `flat_eff_bin` is"
=======
        if flat_per_bin:
            if disc_cut is not None:
                raise ValueError(
                    "You cannot specify `disc_cut` when `flat_per_bin` is set to True."
                )
            if working_point is None:
                raise ValueError(
                    "You need to specify a working point `wp`, when `flat_per_bin` is"
>>>>>>> 7c81712d
                    " set to True."
                )
        self.x_var_sig = np.array(x_var_sig)
        self.disc_sig = np.array(disc_sig)
        self.x_var_bkg = None if x_var_bkg is None else np.array(x_var_bkg)
        self.disc_bkg = None if disc_bkg is None else np.array(disc_bkg)
        self.working_point = working_point
        self.disc_cut = disc_cut
<<<<<<< HEAD
        self.flat_eff_bin = flat_eff_bin
=======
        self.flat_per_bin = flat_per_bin
>>>>>>> 7c81712d
        # Binning related variables
        self.n_bins = None
        self.bn_edges = None
        self.x_bin_centres = None
        self.bin_widths = None
        self.n_bins = None
        # Binned distributions
        self.bin_indices_sig = None
        self.disc_binned_sig = None
        self.bin_indices_bkg = None
        self.disc_binned_bkg = None

        self._set_bin_edges(bins)

        if disc_cut is not None:
            if working_point is not None:
                raise ValueError("You cannot specify `disc_cut` when providing `wp`.")
            if isinstance(disc_cut, (list, np.ndarray)) and self.n_bins != len(
                disc_cut
            ):
                raise ValueError(
                    "`disc_cut` has to be a float or has to have the same length as"
                    " number of bins."
                )
        self._apply_binning()
        self._get_disc_cuts()

        VarVsVar.__init__(
            self,
            x_var=self.x_bin_centres,
            y_var_mean=np.zeros_like(self.x_bin_centres),
            y_var_std=np.zeros_like(self.x_bin_centres),
            x_var_widths=2 * self.bin_widths,
            key=key,
            fill=True,
            plot_y_std=False,
            **kwargs,
        )
        self.inverse_cut = False

    def _set_bin_edges(self, bins):
        """Calculate bin edges, centres and width and save them as class variables.

        Parameters
        ----------
        bins : int or sequence of scalars
            If bins is an int, it defines the number of equal-width bins in the given
            range. If bins is a sequence, it defines a monotonically increasing array of
            bin edges, including the rightmost edge, allowing for non-uniform bin
            widths.
        """
        logger.debug("Calculating binning.")
        if isinstance(bins, int):
            # With this implementation, the data point with x=xmax will be added to the
            # overflow bin.
            xmin, xmax = np.amin(self.x_var_sig), np.amax(self.x_var_sig)
            if self.x_var_bkg is not None:
                xmin = min(xmin, np.amin(self.x_var_bkg))
                xmax = max(xmax, np.amax(self.x_var_bkg))
            # increasing xmax slightly to inlcude largest value due to hehavior of
            # np.digitize
            xmax *= 1 + 1e-5
            self.bin_edges = np.linspace(xmin, xmax, bins + 1)
        elif isinstance(bins, (list, np.ndarray)):
            self.bin_edges = np.array(bins)
        logger.debug("Retrieved bin edges %s}", self.bin_edges)
        # Get the bins for the histogram
        self.x_bin_centres = (self.bin_edges[:-1] + self.bin_edges[1:]) / 2.0
        self.bin_widths = (self.bin_edges[1:] - self.bin_edges[:-1]) / 2.0
        self.n_bins = self.bin_edges.size - 1
        logger.debug("N bins: %i", self.n_bins)

    def _apply_binning(self):
        """Get binned distributions for the signal and background."""
        logger.debug("Applying binning.")
        self.bin_indices_sig = np.digitize(self.x_var_sig, self.bin_edges)
        if np.all(self.bin_indices_sig == 0):
            logger.error("All your signal is in the underflow bin. Check your input.")
            # retrieve for each bin the part of self.disc_sig corresponding to this bin
            # and put them in a list
        self.disc_binned_sig = list(
            map(
                lambda x: self.disc_sig[np.where(self.bin_indices_sig == x)[0]],
                range(1, len(self.bin_edges)),
            )
        )
        if self.x_var_bkg is not None:
            self.bin_indices_bkg = np.digitize(self.x_var_bkg, self.bin_edges)
            self.disc_binned_bkg = list(
                map(
                    lambda x: self.disc_bkg[np.where(self.bin_indices_bkg == x)[0]],
                    range(1, len(self.bin_edges)),
                )
            )

    def _get_disc_cuts(self):
        """Retrieve cut values on discriminant. If `disc_cut` is not given, retrieve
        cut values from the working point.
        """
        logger.debug("Calculate discriminant cut.")
        if isinstance(self.disc_cut, (float, int)):
            self.disc_cut = [self.disc_cut] * self.n_bins
        elif isinstance(self.disc_cut, (list, np.ndarray)):
            self.disc_cut = self.disc_cut
<<<<<<< HEAD
        elif self.flat_eff_bin:
=======
        elif self.flat_per_bin:
>>>>>>> 7c81712d
            self.disc_cut = list(
                map(
                    lambda x: np.percentile(x, (1 - self.working_point) * 100),
                    self.disc_binned_sig,
                )
            )
        else:
            self.disc_cut = [
                np.percentile(self.disc_sig, (1 - self.working_point) * 100)
            ] * self.n_bins
        logger.debug("Discriminant cut: %.3f", self.disc_cut)

    def efficiency(self, arr: np.ndarray, cut: float):
        """Calculate efficiency and the associated error.

        Parameters
        ----------
        arr : np.ndarray
            Array with discriminants
        cut : float
            Cut value

        Returns
        -------
        float
            Efficiency
        float
            Efficiency error
        """
        if len(arr) == 0:
            return 0, 0
        eff = (
            sum(arr < cut) / len(arr) if self.inverse_cut else sum(arr > cut) / len(arr)
        )
        eff_error = eff_err(eff, len(arr))
        return eff, eff_error

    def rejection(self, arr: np.ndarray, cut: float):
        """Calculate rejection and the associated error.

        Parameters
        ----------
        arr : np.ndarray
            Array with discriminants
        cut : float
            Cut value

        Returns
        -------
        float
            Rejection
        float
            Rejection error
        """
        if self.inverse_cut:
            rej = save_divide(len(arr), sum(arr < cut), default=np.inf)
        else:
            rej = save_divide(len(arr), sum(arr > cut), default=np.inf)
        if rej == np.inf:
            logger.warning("Your rejection is infinity -> setting it to np.nan.")
            return np.nan, np.nan
        rej_error = rej_err(rej, len(arr))
        return rej, rej_error

    @property
    def bkg_eff_sig_err(self):
        """Calculate signal efficiency per bin, assuming a flat background per
        bin. This results in returning the signal efficiency per bin, but the
        background error per bin.
        """
        logger.debug("Calculating signal efficiency.")
        eff = np.array(list(map(self.efficiency, self.disc_binned_bkg, self.disc_cut)))[
            :, 0
        ]
        err = np.array(list(map(self.efficiency, self.disc_binned_sig, self.disc_cut)))[
            :, 1
        ]
        logger.debug("Retrieved signal efficiencies: %s", eff)
        return eff, err

    @property
    def sig_eff(self):
        """Calculate signal efficiency per bin.

        Returns
        -------
        np.ndarray
            Efficiency
        np.ndarray
            Efficiency_error
        """
        logger.debug("Calculating signal efficiency.")
        eff = list(map(self.efficiency, self.disc_binned_sig, self.disc_cut))
        logger.debug("Retrieved signal efficiencies: %s", eff)
        return np.array(eff)[:, 0], np.array(eff)[:, 1]

    @property
    def bkg_eff(self):
        """Calculate background efficiency per bin.

        Returns
        -------
        np.ndarray
            Efficiency
        np.ndarray
            Efficiency_error
        """
        logger.debug("Calculating background efficiency.")
        eff = list(map(self.efficiency, self.disc_binned_bkg, self.disc_cut))
        logger.debug("Retrieved background efficiencies: %.2f", eff)
        return np.array(eff)[:, 0], np.array(eff)[:, 1]

    @property
    def sig_rej(self):
        """Calculate signal rejection per bin.

        Returns
        -------
        np.ndarray
            Rejection
        np.ndarray
            Rejection_error
        """
        logger.debug("Calculating signal rejection.")
        rej = list(map(self.rejection, self.disc_binned_sig, self.disc_cut))
        logger.debug("Retrieved signal rejections: %.1f", rej)
        return np.array(rej)[:, 0], np.array(rej)[:, 1]

    @property
    def bkg_rej(self):
        """Calculate background rejection per bin.

        Returns
        -------
        np.ndarray
            Rejection
        np.ndarray
            Rejection_error
        """
        logger.debug("Calculating background rejection.")
        rej = list(map(self.rejection, self.disc_binned_bkg, self.disc_cut))
        logger.debug("Retrieved background rejections: %s", rej)
        return np.array(rej)[:, 0], np.array(rej)[:, 1]

    def __eq__(self, other):
        if isinstance(other, self.__class__):
            return (
                np.all(self.x_var_sig == other.x_var_sig)
                and np.all(self.disc_sig == other.disc_sig)
                and np.all(self.x_var_bkg == other.x_var_bkg)
                and np.all(self.disc_bkg == other.disc_bkg)
                and np.all(self.bn_edges == other.bn_edges)
                and self.working_point == other.working_point
                and np.all(self.disc_cut == other.disc_cut)
<<<<<<< HEAD
                and self.flat_eff_bin == other.flat_eff_bin
=======
                and self.flat_per_bin == other.flat_per_bin
>>>>>>> 7c81712d
                and self.key == other.key
            )
        return False

    def get(self, mode: str, inverse_cut: bool = False):
        """Wrapper around rejection and efficiency functions.

        Parameters
        ----------
        mode : str
            Can be "sig_eff", "bkg_eff", "sig_rej", "bkg_rej", or
            "bkg_eff_sig_err"
        inverse_cut : bool, optional
            Inverts the discriminant cut, which will yield the efficiency or rejection
            of the jets not passing the working point, by default False

        Returns
        -------
        np.ndarray
            Rejection or efficiency depending on `mode` value
        np.ndarray
            Rejection or efficiency error depending on `mode` value

        Raises
        ------
        ValueError
            If mode not supported
        """
        self.inverse_cut = inverse_cut
        # TODO: python 3.10 switch to cases syntax
        if mode == "sig_eff":
            return self.sig_eff
        if mode == "bkg_eff":
            return self.bkg_eff
        if mode == "sig_rej":
            return self.sig_rej
        if mode == "bkg_rej":
            return self.bkg_rej
        if mode == "bkg_eff_sig_err":
            return self.bkg_eff_sig_err
        # setting class variable again to False
        self.inverse_cut = False
        raise ValueError(
            f"The selected mode {mode} is not supported. Use one of the following:"
            f" {VarVsEffPlot.mode_options}."
        )


class VarVsEffPlot(VarVsVarPlot):  # pylint: disable=too-many-instance-attributes
    """var_vs_eff plot class"""

    mode_options: ClassVar[list[str]] = [
        "sig_eff",
        "bkg_eff",
        "sig_rej",
        "bkg_rej",
        "bkg_eff_sig_err",
    ]

    def __init__(self, mode, grid: bool = False, **kwargs) -> None:
        """var_vs_eff plot properties.

        Parameters
        ----------
        mode : str
            Defines which quantity is plotted, the following options ar available:
                sig_eff - Plots signal efficiency vs. variable, with statistical error
                    on N signal per bin
                bkg_eff - Plots background efficiency vs. variable, with statistical
                    error on N background per bin
                sig_rej - Plots signal rejection vs. variable, with statistical error
                    on N signal per bin
                bkg_rej - Plots background rejection vs. variable, with statistical
                    error on N background per bin
                bkg_eff_sig_err - Plots background efficiency vs. variable, with
                    statistical error on N signal per bin.
        grid : bool, optional
            Set the grid for the plots.
        **kwargs : kwargs
            Keyword arguments from `puma.PlotObject`

        Raises
        ------
        ValueError
            If incompatible mode given or more than 1 ratio panel requested
        """
        super().__init__(grid=grid, **kwargs)
        if mode not in self.mode_options:
            raise ValueError(
                f"The selected mode {mode} is not supported. Use one of the following: "
                f"{self.mode_options}."
            )
        self.mode = mode

    def _setup_curves(self):
        for key in self.add_order:
            elem = self.plot_objects[key]
            y_value, y_error = elem.get(self.mode, inverse_cut=self.inverse_cut)
            elem.y_var_mean = y_value
            elem.y_var_std = y_error

    def apply_modified_atlas_second_tag(
        self,
        signal,
        working_point=None,
        disc_cut=None,
        flat_per_bin=False,
    ):
        """Modifies the atlas_second_tag to include info on the type of p-eff plot
        being displayed
        """
        if working_point:
            mid_str = f"{round(working_point*100, 3)}% " + signal.eff_str
        elif disc_cut:
            mid_str = rf"$D_{{{signal.name.rstrip('jets')}}}$ > {disc_cut}"
        tag = f"Flat {mid_str} per bin" if flat_per_bin else f"{mid_str}"
        if self.atlas_second_tag:
            self.atlas_second_tag = f"{self.atlas_second_tag}\n{tag}"
        else:
            self.atlas_second_tag = tag

    def plot(self, **kwargs):
        """Plotting curves.

        Parameters
        ----------
        **kwargs: kwargs
            Keyword arguments passed to plt.axis.errorbar

        Returns
        -------
        Line2D
            matplotlib Line2D object
        """
        logger.debug("Plotting curves with mode %s", self.mode)
        self._setup_curves()
        return super().plot(**kwargs)<|MERGE_RESOLUTION|>--- conflicted
+++ resolved
@@ -27,13 +27,8 @@
         bins=10,
         working_point: float | None = None,
         disc_cut=None,
-<<<<<<< HEAD
-        flat_eff_bin: bool = False,
-        key: str = None,
-=======
         flat_per_bin: bool = False,
         key: str | None = None,
->>>>>>> 7c81712d
         **kwargs,
     ) -> None:
         """Initialise properties of roc curve object.
@@ -58,11 +53,7 @@
         disc_cut : float or  sequence of floats, optional
             Cut value for discriminant, if it is a sequence it has to have the same
             length as number of bins, by default None
-<<<<<<< HEAD
-        flat_eff_bin : bool, optional
-=======
         flat_per_bin : bool, optional
->>>>>>> 7c81712d
             If True and no `disc_cut` is given the signal efficiency is held constant
             in each bin, by default False
         key : str, optional
@@ -92,16 +83,6 @@
         # the arguments to init e.g. `set_method`
         if working_point is None and disc_cut is None:
             raise ValueError("Either `wp` or `disc_cut` needs to be specified.")
-<<<<<<< HEAD
-        if flat_eff_bin:
-            if disc_cut is not None:
-                raise ValueError(
-                    "You cannot specify `disc_cut` when `flat_eff_bin` is set to True."
-                )
-            if working_point is None:
-                raise ValueError(
-                    "You need to specify a working point `wp`, when `flat_eff_bin` is"
-=======
         if flat_per_bin:
             if disc_cut is not None:
                 raise ValueError(
@@ -110,7 +91,6 @@
             if working_point is None:
                 raise ValueError(
                     "You need to specify a working point `wp`, when `flat_per_bin` is"
->>>>>>> 7c81712d
                     " set to True."
                 )
         self.x_var_sig = np.array(x_var_sig)
@@ -119,11 +99,7 @@
         self.disc_bkg = None if disc_bkg is None else np.array(disc_bkg)
         self.working_point = working_point
         self.disc_cut = disc_cut
-<<<<<<< HEAD
-        self.flat_eff_bin = flat_eff_bin
-=======
         self.flat_per_bin = flat_per_bin
->>>>>>> 7c81712d
         # Binning related variables
         self.n_bins = None
         self.bn_edges = None
@@ -228,11 +204,7 @@
             self.disc_cut = [self.disc_cut] * self.n_bins
         elif isinstance(self.disc_cut, (list, np.ndarray)):
             self.disc_cut = self.disc_cut
-<<<<<<< HEAD
-        elif self.flat_eff_bin:
-=======
         elif self.flat_per_bin:
->>>>>>> 7c81712d
             self.disc_cut = list(
                 map(
                     lambda x: np.percentile(x, (1 - self.working_point) * 100),
@@ -387,11 +359,7 @@
                 and np.all(self.bn_edges == other.bn_edges)
                 and self.working_point == other.working_point
                 and np.all(self.disc_cut == other.disc_cut)
-<<<<<<< HEAD
-                and self.flat_eff_bin == other.flat_eff_bin
-=======
                 and self.flat_per_bin == other.flat_per_bin
->>>>>>> 7c81712d
                 and self.key == other.key
             )
         return False
