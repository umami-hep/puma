"""Efficiency plots vs. specific variable."""

from __future__ import annotations

from typing import ClassVar

import numpy as np
from ftag.utils import calculate_efficiency_error, calculate_rejection_error

from puma.utils import logger
from puma.utils.histogram import save_divide
from puma.var_vs_var import VarVsVar, VarVsVarPlot


class VarVsEff(VarVsVar):  # pylint: disable=too-many-instance-attributes
    """Class for efficiency vs. variable plot."""

    def __init__(
        self,
        x_var_sig: np.ndarray,
        disc_sig: np.ndarray,
        x_var_bkg: np.ndarray = None,
        disc_bkg: np.ndarray = None,
        bins: int | list | np.ndarray = 10,
        working_point: float | list | None = None,
        disc_cut: int | list | np.ndarray | None = None,
        flat_per_bin: bool = False,
        key: str | None = None,
        **kwargs,
    ) -> None:
        """Initialise properties of roc curve object.

        Parameters
        ----------
        x_var_sig : np.ndarray
            Values for x-axis variable for signal
        disc_sig : np.ndarray
            Discriminant values for signal
        x_var_bkg : np.ndarray, optional
            Values for x-axis variable for background, by default None
        disc_bkg : np.ndarray, optional
            Discriminant values for background, by default None
        bins : int, optional
            If bins is an int, it defines the number of equal-width bins in the
            given range (10, by default). If bins is a sequence, it defines a
            monotonically increasing array of bin edges, including the
            rightmost edge, allowing for non-uniform bin widths, by default 10
        working_point : float | list | None, optional
            Working point, by default None
        disc_cut : int | list | np.ndarray | None, optional
            Cut value for discriminant, if it is a sequence it has to have the same
            length as number of bins, by default None
        flat_per_bin : bool, optional
            If True and no `disc_cut` is given the signal efficiency is held constant
            in each bin, by default False
        key : str | None, optional
            Identifier for the curve e.g. tagger, by default None
        **kwargs : kwargs
            Keyword arguments passed to `PlotLineObject`

        Raises
        ------
        ValueError
            x_var_sig and disc_sig have different lengths
        ValueError
            x_var_bkg and disc_bkg have different lengths
        ValueError
            Neither working_point nor flat_per_bin was set
        ValueError
            Both disc_cut and flat_per_bin are set
        ValueError
            working_point is not set but flat_per_bin is
        ValueError
            Using PCFT bins and flat_per_bin together
        ValueError
            Using disc_cut and working_point together
        ValueError
            disc_cut (if an array) has a different length than the number of bins given
        """
        if len(x_var_sig) != len(disc_sig):
            raise ValueError(
                f"Length of `x_var_sig` ({len(x_var_sig)}) and `disc_sig` "
                f"({len(disc_sig)}) have to be identical."
            )
        if x_var_bkg is not None and len(x_var_bkg) != len(disc_bkg):
            raise ValueError(
                f"Length of `x_var_bkg` ({len(x_var_bkg)}) and `disc_bkg` "
                f"({len(disc_bkg)}) have to be identical."
            )
        # checking that the given options are compatible
        # could also think about porting it to a class function insted of passing
        # the arguments to init e.g. `set_method`
        if working_point is None and disc_cut is None:
            raise ValueError("Either `working_point` or `disc_cut` needs to be specified.")
        if flat_per_bin:
            if disc_cut is not None:
                raise ValueError(
                    "You cannot specify `disc_cut` when `flat_per_bin` is set to True."
                )
            if not isinstance(working_point, float):
                raise ValueError("You can't define PCFT working points when using a `flat_per_bin`")
        self.x_var_sig = np.array(x_var_sig)
        self.disc_sig = np.array(disc_sig)
        self.x_var_bkg = None if x_var_bkg is None else np.array(x_var_bkg)
        self.disc_bkg = None if disc_bkg is None else np.array(disc_bkg)
        self.working_point = working_point
        self.disc_cut = disc_cut
        self.flat_per_bin = flat_per_bin
        # Binning related variables
        self.n_bins = None
        self.bn_edges = None
        self.x_bin_centres = None
        self.bin_widths = None
        self.n_bins = None
        # Binned distributions
        self.bin_indices_sig = None
        self.disc_binned_sig = None
        self.bin_indices_bkg = None
        self.disc_binned_bkg = None

        self._set_bin_edges(bins)

        if disc_cut is not None:
            if working_point is not None:
                raise ValueError("You cannot specify `disc_cut` when providing `working_point`.")
            if isinstance(disc_cut, (list, np.ndarray)) and self.n_bins != len(disc_cut):
                raise ValueError(
                    "`disc_cut` has to be a float or has to have the same length as"
                    " number of bins."
                )

        elif isinstance(self.working_point, list):
            self.working_point = np.asarray(self.working_point)
        elif not isinstance(working_point, float):
            raise TypeError(
                "`working_point` must either be a list or a float! "
                f"You gave {type(self.working_point)}"
            )

        self._apply_binning()
        self._get_disc_cuts()

        VarVsVar.__init__(
            self,
            x_var=self.x_bin_centres,
            y_var_mean=np.zeros_like(self.x_bin_centres),
            y_var_std=np.zeros_like(self.x_bin_centres),
            x_var_widths=2 * self.bin_widths,
            key=key,
            fill=True,
            plot_y_std=False,
            **kwargs,
        )
        self.inverse_cut = False

    def _set_bin_edges(self, bins: int | list | np.ndarray):
        """Calculate bin edges, centres and width and save them as class variables.

        Parameters
        ----------
        bins : int | list | np.ndarray
            If bins is an int, it defines the number of equal-width bins in the given
            range. If bins is a sequence, it defines a monotonically increasing array of
            bin edges, including the rightmost edge, allowing for non-uniform bin
            widths.
        """
        logger.debug("Calculating binning.")
        if isinstance(bins, int):
            # With this implementation, the data point with x=xmax will be added to the
            # overflow bin.
            xmin, xmax = np.amin(self.x_var_sig), np.amax(self.x_var_sig)
            if self.x_var_bkg is not None:
                xmin = min(xmin, np.amin(self.x_var_bkg))
                xmax = max(xmax, np.amax(self.x_var_bkg))
            # increasing xmax slightly to inlcude largest value due to hehavior of
            # np.digitize
            xmax *= 1 + 1e-5
            self.bin_edges = np.linspace(xmin, xmax, bins + 1)
        elif isinstance(bins, (list, np.ndarray)):
            self.bin_edges = np.array(bins)
        logger.debug("Retrieved bin edges %s}", self.bin_edges)
        # Get the bins for the histogram
        self.x_bin_centres = (self.bin_edges[:-1] + self.bin_edges[1:]) / 2.0
        self.bin_widths = (self.bin_edges[1:] - self.bin_edges[:-1]) / 2.0
        self.n_bins = self.bin_edges.size - 1
        logger.debug("N bins: %i", self.n_bins)

    def _apply_binning(self):
        """Get binned distributions for the signal and background."""
        logger.debug("Applying binning.")
        self.bin_indices_sig = np.digitize(self.x_var_sig, self.bin_edges)
        if np.all(self.bin_indices_sig == 0):
            logger.error("All your signal is in the underflow bin. Check your input.")
            # retrieve for each bin the part of self.disc_sig corresponding to this bin
            # and put them in a list
        self.disc_binned_sig = [
            self.disc_sig[np.where(self.bin_indices_sig == x)[0]]
            for x in range(1, len(self.bin_edges))
        ]
        if self.x_var_bkg is not None:
            self.bin_indices_bkg = np.digitize(self.x_var_bkg, self.bin_edges)
            self.disc_binned_bkg = [
                self.disc_bkg[np.where(self.bin_indices_bkg == x)[0]]
                for x in range(1, len(self.bin_edges))
            ]

    def _get_disc_cuts(self):
        """Retrieve cut values on discriminant. If `disc_cut` is not given, retrieve
        cut values from the working point.
        """
        logger.debug("Calculate discriminant cut.")
        if isinstance(self.disc_cut, (float, int)):
            self.disc_cut = [self.disc_cut] * self.n_bins
        elif isinstance(self.disc_cut, (list, np.ndarray)):
            self.disc_cut = self.disc_cut
        elif self.flat_per_bin:
            self.disc_cut = [
                np.percentile(x, (1 - self.working_point) * 100) for x in self.disc_binned_sig
            ]
        elif isinstance(self.working_point, (list, np.ndarray)):
            self.disc_cut = np.column_stack((
                [np.percentile(self.disc_sig, (1 - self.working_point[0]) * 100)] * self.n_bins,
                [np.percentile(self.disc_sig, (1 - self.working_point[1]) * 100)] * self.n_bins,
            ))
        else:
            self.disc_cut = [
                np.percentile(self.disc_sig, (1 - self.working_point) * 100)
            ] * self.n_bins
        logger.debug("Discriminant cut: %.3f", self.disc_cut)

    def efficiency(self, arr: np.ndarray, cut: float | np.ndarray):
        """Calculate efficiency and the associated error.

        Parameters
        ----------
        arr : np.ndarray
            Array with discriminants
        cut : float | np.ndarray
            Cut value. If you want to use PCFT, two values are provided.
            The lower and the upper cut.

        Returns
        -------
        float
            Efficiency
        float
            Efficiency error
        """
        if len(arr) == 0:
            return 0, 0
<<<<<<< HEAD

        if isinstance(cut, float):
            eff = sum(arr < cut) / len(arr) if self.inverse_cut else sum(arr > cut) / len(arr)

        elif isinstance(cut, np.ndarray):
            eff = sum((arr < cut[0]) & (arr > cut[1])) / len(arr)

        else:
            raise TypeError(
                f"cut parameter type {type(cut)} is not supported! Must be float or np.ndarray"
            )

        eff_error = eff_err(eff, len(arr))
=======
        eff = sum(arr < cut) / len(arr) if self.inverse_cut else sum(arr > cut) / len(arr)
        eff_error = calculate_efficiency_error(eff, len(arr))
>>>>>>> 58ba2b4a
        return eff, eff_error

    def rejection(self, arr: np.ndarray, cut: float):
        """Calculate rejection and the associated error.

        Parameters
        ----------
        arr : np.ndarray
            Array with discriminants
        cut : float
            Cut value

        Returns
        -------
        float
            Rejection
        float
            Rejection error
        """
        if self.inverse_cut:
            rej = save_divide(len(arr), sum(arr < cut), default=np.inf)
        elif isinstance(cut, float):
            rej = save_divide(len(arr), sum(arr > cut), default=np.inf)

        elif isinstance(cut, np.ndarray):
            rej = save_divide(len(arr), sum((arr < cut[0]) & (arr > cut[1])), default=np.inf)

        else:
            raise TypeError(
                f"`cut` parameter type {type(cut)} is not supported! Must be float or np.ndarray!"
            )

        if rej == np.inf:
            logger.warning("Your rejection is infinity -> setting it to np.nan.")
            return np.nan, np.nan
<<<<<<< HEAD

        rej_error = rej_err(rej, len(arr))
=======
        rej_error = calculate_rejection_error(rej, len(arr))
>>>>>>> 58ba2b4a
        return rej, rej_error

    @property
    def bkg_eff_sig_err(self):
        """Calculate signal efficiency per bin, assuming a flat background per
        bin. This results in returning the signal efficiency per bin, but the
        background error per bin.
        """
        logger.debug("Calculating signal efficiency.")
        eff = np.array(list(map(self.efficiency, self.disc_binned_bkg, self.disc_cut)))[:, 0]
        err = np.array(list(map(self.efficiency, self.disc_binned_sig, self.disc_cut)))[:, 1]
        logger.debug("Retrieved signal efficiencies: %s", eff)
        return eff, err

    @property
    def sig_eff(self):
        """Calculate signal efficiency per bin.

        Returns
        -------
        np.ndarray
            Efficiency
        np.ndarray
            Efficiency_error
        """
        logger.debug("Calculating signal efficiency.")
        eff = list(map(self.efficiency, self.disc_binned_sig, self.disc_cut))
        logger.debug("Retrieved signal efficiencies: %s", eff)
        return np.array(eff)[:, 0], np.array(eff)[:, 1]

    @property
    def bkg_eff(self):
        """Calculate background efficiency per bin.

        Returns
        -------
        np.ndarray
            Efficiency
        np.ndarray
            Efficiency_error
        """
        logger.debug("Calculating background efficiency.")
        eff = list(map(self.efficiency, self.disc_binned_bkg, self.disc_cut))
        logger.debug("Retrieved background efficiencies: %.2f", eff)
        return np.array(eff)[:, 0], np.array(eff)[:, 1]

    @property
    def sig_rej(self):
        """Calculate signal rejection per bin.

        Returns
        -------
        np.ndarray
            Rejection
        np.ndarray
            Rejection_error
        """
        logger.debug("Calculating signal rejection.")
        rej = list(map(self.rejection, self.disc_binned_sig, self.disc_cut))
        logger.debug("Retrieved signal rejections: %.1f", rej)
        return np.array(rej)[:, 0], np.array(rej)[:, 1]

    @property
    def bkg_rej(self):
        """Calculate background rejection per bin.

        Returns
        -------
        np.ndarray
            Rejection
        np.ndarray
            Rejection_error
        """
        logger.debug("Calculating background rejection.")
        rej = list(map(self.rejection, self.disc_binned_bkg, self.disc_cut))
        logger.debug("Retrieved background rejections: %s", rej)
        return np.array(rej)[:, 0], np.array(rej)[:, 1]

    def __eq__(self, other):
        if isinstance(other, self.__class__):
            return (
                np.all(self.x_var_sig == other.x_var_sig)
                and np.all(self.disc_sig == other.disc_sig)
                and np.all(self.x_var_bkg == other.x_var_bkg)
                and np.all(self.disc_bkg == other.disc_bkg)
                and np.all(self.bn_edges == other.bn_edges)
                and self.working_point == other.working_point
                and np.all(self.disc_cut == other.disc_cut)
                and self.flat_per_bin == other.flat_per_bin
                and self.key == other.key
            )
        return False

    def get(self, mode: str, inverse_cut: bool = False):
        """Wrapper around rejection and efficiency functions.

        Parameters
        ----------
        mode : str
            Can be "sig_eff", "bkg_eff", "sig_rej", "bkg_rej", or
            "bkg_eff_sig_err"
        inverse_cut : bool, optional
            Inverts the discriminant cut, which will yield the efficiency or rejection
            of the jets not passing the working point, by default False

        Returns
        -------
        np.ndarray
            Rejection or efficiency depending on `mode` value
        np.ndarray
            Rejection or efficiency error depending on `mode` value

        Raises
        ------
        ValueError
            If mode not supported
        """
        self.inverse_cut = inverse_cut
        if mode == "sig_eff":
            return self.sig_eff
        if mode == "bkg_eff":
            return self.bkg_eff
        if mode == "sig_rej":
            return self.sig_rej
        if mode == "bkg_rej":
            return self.bkg_rej
        if mode == "bkg_eff_sig_err":
            return self.bkg_eff_sig_err
        # setting class variable again to False
        self.inverse_cut = False
        raise ValueError(
            f"The selected mode {mode} is not supported. Use one of the following:"
            f" {VarVsEffPlot.mode_options}."
        )


class VarVsEffPlot(VarVsVarPlot):  # pylint: disable=too-many-instance-attributes
    """var_vs_eff plot class."""

    mode_options: ClassVar[list[str]] = [
        "sig_eff",
        "bkg_eff",
        "sig_rej",
        "bkg_rej",
        "bkg_eff_sig_err",
    ]

    def __init__(self, mode, grid: bool = False, **kwargs) -> None:
        """var_vs_eff plot properties.

        Parameters
        ----------
        mode : str
            Defines which quantity is plotted, the following options ar available:
                sig_eff - Plots signal efficiency vs. variable, with statistical error
                    on N signal per bin
                bkg_eff - Plots background efficiency vs. variable, with statistical
                    error on N background per bin
                sig_rej - Plots signal rejection vs. variable, with statistical error
                    on N signal per bin
                bkg_rej - Plots background rejection vs. variable, with statistical
                    error on N background per bin
                bkg_eff_sig_err - Plots background efficiency vs. variable, with
                    statistical error on N signal per bin.
        grid : bool, optional
            Set the grid for the plots.
        **kwargs : kwargs
            Keyword arguments from `puma.PlotObject`

        Raises
        ------
        ValueError
            If incompatible mode given or more than 1 ratio panel requested
        """
        super().__init__(grid=grid, **kwargs)
        if mode not in self.mode_options:
            raise ValueError(
                f"The selected mode {mode} is not supported. Use one of the following: "
                f"{self.mode_options}."
            )
        self.mode = mode

    def _setup_curves(self):
        for key in self.add_order:
            elem = self.plot_objects[key]
            y_value, y_error = elem.get(self.mode, inverse_cut=self.inverse_cut)
            elem.y_var_mean = y_value
            elem.y_var_std = y_error

    def apply_modified_atlas_second_tag(
        self,
        signal,
        working_point=None,
        disc_cut=None,
        flat_per_bin=False,
    ):
        """Modifies the atlas_second_tag to include info on the type of p-eff plot
        being displayed.
        """
        if working_point:
            if isinstance(working_point, list):
                mid_str = (
                    f"{int(round(working_point[0] * 100, 0))}% - "
                    f"{int(round(working_point[1] * 100, 0))}% " + signal.eff_str
                )

            else:
                mid_str = f"{int(round(working_point * 100, 0))}% " + signal.eff_str
        elif disc_cut:
            mid_str = rf"$D_{{{signal.name.rstrip('jets')}}}$ > {disc_cut}"
        tag = f"Flat {mid_str} per bin" if flat_per_bin else f"{mid_str}"
        if self.atlas_second_tag:
            self.atlas_second_tag = f"{self.atlas_second_tag}\n{tag}"
        else:
            self.atlas_second_tag = tag

    def plot(self, **kwargs):
        """Plotting curves.

        Parameters
        ----------
        **kwargs: kwargs
            Keyword arguments passed to plt.axis.errorbar

        Returns
        -------
        Line2D
            matplotlib Line2D object
        """
        logger.debug("Plotting curves with mode %s", self.mode)
        self._setup_curves()
        return super().plot(**kwargs)<|MERGE_RESOLUTION|>--- conflicted
+++ resolved
@@ -248,7 +248,6 @@
         """
         if len(arr) == 0:
             return 0, 0
-<<<<<<< HEAD
 
         if isinstance(cut, float):
             eff = sum(arr < cut) / len(arr) if self.inverse_cut else sum(arr > cut) / len(arr)
@@ -261,11 +260,7 @@
                 f"cut parameter type {type(cut)} is not supported! Must be float or np.ndarray"
             )
 
-        eff_error = eff_err(eff, len(arr))
-=======
-        eff = sum(arr < cut) / len(arr) if self.inverse_cut else sum(arr > cut) / len(arr)
         eff_error = calculate_efficiency_error(eff, len(arr))
->>>>>>> 58ba2b4a
         return eff, eff_error
 
     def rejection(self, arr: np.ndarray, cut: float):
@@ -301,12 +296,8 @@
         if rej == np.inf:
             logger.warning("Your rejection is infinity -> setting it to np.nan.")
             return np.nan, np.nan
-<<<<<<< HEAD
-
-        rej_error = rej_err(rej, len(arr))
-=======
+
         rej_error = calculate_rejection_error(rej, len(arr))
->>>>>>> 58ba2b4a
         return rej, rej_error
 
     @property
