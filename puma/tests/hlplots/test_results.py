#!/usr/bin/env python
"""Unit test script for the functions in hlplots/tagger.py."""
from __future__ import annotations

import os
import tempfile
import unittest
from pathlib import Path

import h5py
import numpy as np
from ftag import get_mock_file
from matplotlib.testing.compare import compare_images

from puma.hlplots import Results
from puma.hlplots.tagger import Tagger
from puma.utils import logger, set_log_level

set_log_level(logger, "DEBUG")


class ResultsTestCase(unittest.TestCase):
    """Test class for the Results class."""

    def test_add_duplicated(self):
        """Test empty string as model name."""
        dummy_tagger_1 = Tagger("dummy")
        dummy_tagger_2 = Tagger("dummy")
        results = Results(signal="bjets", sample="test")
        results.add(dummy_tagger_1)
        with self.assertRaises(KeyError):
            results.add(dummy_tagger_2)

    def test_add_2_taggers(self):
        """Test empty string as model name."""
        dummy_tagger_1 = Tagger("dummy")
        dummy_tagger_2 = Tagger("dummy_2")
        results = Results(signal="bjets", sample="test")
        results.add(dummy_tagger_1)
        results.add(dummy_tagger_2)
        self.assertEqual(
            list(results.taggers.keys()),
            ["dummy (dummy)", "dummy_2 (dummy_2)"],  # pylint: disable=W0212
        )

    def test_get_taggers(self):
        """Test empty string as model name."""
        dummy_tagger_1 = Tagger("dummy")
        dummy_tagger_2 = Tagger("dummy_2")
        results = Results(signal="bjets", sample="test")
        results.add(dummy_tagger_1)
        results.add(dummy_tagger_2)
        retrieved_dummy_tagger_2 = results["dummy_2 (dummy_2)"]
        self.assertEqual(retrieved_dummy_tagger_2.name, dummy_tagger_2.name)

    def test_add_taggers_from_file(self):
        """Test for Results.add_taggers_from_file function."""
        np.random.default_rng(seed=16)
        fname = get_mock_file()[0]
        results = Results(signal="bjets", sample="test")
        taggers = [Tagger("MockTagger")]
        results.add_taggers_from_file(taggers, fname)
        self.assertEqual(list(results.taggers.values()), taggers)

    def test_add_taggers_with_cuts(self):
        np.random.default_rng(seed=16)
        fname = get_mock_file()[0]
        cuts = [("eta", ">", 0)]
        tagger_cuts = [("pt", ">", 20)]
        results = Results(signal="bjets", sample="test")
        taggers = [Tagger("MockTagger", cuts=tagger_cuts)]
        results.add_taggers_from_file(taggers, fname, cuts=cuts)
        self.assertEqual(list(results.taggers.values()), taggers)

    def test_add_taggers_hbb(self):
        # TODO: delete this when we bump the tools version
        def structured_from_dict(d: dict[str, np.ndarray]) -> np.ndarray:
            """Convert a dict to a structured array.

            Parameters
            ----------
            d : dict
                Input dict of numpy arrays

            Returns
            -------
            np.ndarray
                Structured array
            """
            from numpy.lib.recfunctions import unstructured_to_structured as u2s

            arrays = np.column_stack(list(d.values()))
            dtypes = np.dtype([(k, v.dtype) for k, v in d.items()])
            return u2s(arrays, dtype=dtypes)

        # get mock file and rename variables match hbb
        f = get_mock_file()[1]
        d = {}
        d["R10TruthLabel"] = f["jets"]["HadronConeExclTruthLabelID"]
        d["MockTagger_phbb"] = f["jets"]["MockTagger_pb"]
        d["MockTagger_phcc"] = f["jets"]["MockTagger_pc"]
        d["MockTagger_ptop"] = f["jets"]["MockTagger_pu"]
        d["MockTagger_pqcd"] = f["jets"]["MockTagger_pu"]
        d["pt"] = f["jets"]["pt"]
        array = structured_from_dict(d)
        with tempfile.TemporaryDirectory() as tmp_file:
            fname = Path(tmp_file) / "test.h5"
            with h5py.File(fname, "w") as f:
                f.create_dataset("jets", data=array)

            results = Results(signal="hbb", sample="test")
            results.add_taggers_from_file(
                [Tagger("MockTagger")], fname, label_var="R10TruthLabel"
            )


class ResultsPlotsTestCase(unittest.TestCase):
    """Test class for the Results class running plots."""

    def setUp(self) -> None:
        """Set up for unit tests."""
        f = get_mock_file()[1]
        dummy_tagger_1 = Tagger("MockTagger")
        dummy_tagger_1.labels = np.array(
            f["jets"]["HadronConeExclTruthLabelID"],
            dtype=[("HadronConeExclTruthLabelID", "i4")],
        )
        dummy_tagger_1.scores = f["jets"]
        dummy_tagger_1.label = "dummy tagger"
        self.dummy_tagger_1 = dummy_tagger_1

    def assertIsFile(self, path: str):
        """Check for file to exist.
        Taken from https://stackoverflow.com/a/59198749/10896585

        Parameters
        ----------
        path : str
            Path to file.

        Raises
        ------
        AssertionError
            if file does not exist
        """
        if not Path(path).resolve().is_file():
            raise AssertionError(f"File does not exist: {path}")

    def test_plot_probs_bjets(self):
        """Test that png file is being created."""
        self.dummy_tagger_1.reference = True
        self.dummy_tagger_1.f_c = 0.05
        with tempfile.TemporaryDirectory() as tmp_file:
            results = Results(signal="bjets", sample="test", output_dir=tmp_file)
            results.add(self.dummy_tagger_1)
            results.plot_probs()
            self.assertIsFile(results.get_filename("probs_bjets"))
            self.assertIsFile(results.get_filename("probs_cjets"))
            self.assertIsFile(results.get_filename("probs_ujets"))
            self.assertIsFile(results.get_filename("probs_pb"))
            self.assertIsFile(results.get_filename("probs_pc"))
            self.assertIsFile(results.get_filename("probs_pu"))

    def test_plot_discs_bjets(self):
        """Test that png file is being created."""
        self.dummy_tagger_1.reference = True
        self.dummy_tagger_1.f_c = 0.05
        with tempfile.TemporaryDirectory() as tmp_file:
            results = Results(signal="bjets", sample="test", output_dir=tmp_file)
            results.add(self.dummy_tagger_1)
            results.plot_discs()
            self.assertIsFile(results.get_filename("disc"))

    def test_plot_discs_cjets(self):
        """Test that png file is being created."""
        self.dummy_tagger_1.reference = True
        self.dummy_tagger_1.f_b = 0.05
        with tempfile.TemporaryDirectory() as tmp_file:
            results = Results(signal="cjets", sample="test", output_dir=tmp_file)
            results.add(self.dummy_tagger_1)
            results.plot_discs(wp_vlines=[60])
            self.assertIsFile(results.get_filename("disc"))

    def test_plot_roc_bjets(self):
        """Test that png file is being created."""
        self.dummy_tagger_1.reference = True
        self.dummy_tagger_1.f_c = 0.05
        with tempfile.TemporaryDirectory() as tmp_file:
            results = Results(signal="bjets", sample="test", output_dir=tmp_file)
            results.add(self.dummy_tagger_1)
            results.sig_eff = np.linspace(0.6, 0.95, 20)
            results.plot_rocs()
            self.assertIsFile(results.get_filename("roc"))

    def test_plot_roc_cjets(self):
        """Test that png file is being created."""
        self.dummy_tagger_1.reference = True
        self.dummy_tagger_1.f_b = 0.05
        with tempfile.TemporaryDirectory() as tmp_file:
            results = Results(signal="cjets", sample="test", output_dir=tmp_file)
            results.add(self.dummy_tagger_1)
            results.sig_eff = np.linspace(0.2, 0.95, 20)
            results.plot_rocs()
            self.assertIsFile(results.get_filename("roc"))

    def test_plot_var_perf_err(self):
        """Tests the performance plots throws errors with invalid inputs"""
        self.dummy_tagger_1.reference = True
        self.dummy_tagger_1.f_c = 0.05
        self.dummy_tagger_1.disc_cut = 2
        rng = np.random.default_rng(seed=16)
        self.dummy_tagger_1.perf_var = rng.exponential(
            100, size=len(self.dummy_tagger_1.scores)
        )
        with tempfile.TemporaryDirectory() as tmp_file:
            results = Results(signal="bjets", sample="test", output_dir=tmp_file)
            results.add(self.dummy_tagger_1)
            with self.assertRaises(ValueError):
                results.plot_var_perf(
                    bins=[20, 30, 40, 60, 85, 110, 140, 175, 250],
                )
            with self.assertRaises(ValueError):
                results.plot_var_perf(
                    bins=[20, 30, 40, 60, 85, 110, 140, 175, 250],
                    disc_cut=1,
                    working_point=0.5,
                )

    def test_plot_var_eff_per_flat_rej_err(self):
        """Tests the performance vs flat rejection plots throws errors
        with invalid inputs
        """
        self.dummy_tagger_1.reference = True
        self.dummy_tagger_1.f_c = 0.05
        self.dummy_tagger_1.disc_cut = 2
        rng = np.random.default_rng(seed=16)
        self.dummy_tagger_1.perf_var = rng.exponential(
            100, size=len(self.dummy_tagger_1.scores)
        )
        with tempfile.TemporaryDirectory() as tmp_file:
            with self.assertRaises(ValueError):
                results = Results(signal="bjets", sample="test", output_dir=tmp_file)
                results.plot_flat_rej_var_perf(
                    bins=[20, 30, 40, 60, 85, 110, 140, 175, 250],
                    fixed_rejections={"cjets": 10, "ujets": 100},
                    working_point=0.5,
                )
                results.plot_flat_rej_var_perf(
                    bins=[20, 30, 40, 60, 85, 110, 140, 175, 250],
                    fixed_rejections={"cjets": 10, "ujets": 100},
                    disc_cut=0.5,
                )

    def test_plot_var_perf_bjets(self):
        """Test that png file is being created."""
        self.dummy_tagger_1.reference = True
        self.dummy_tagger_1.f_c = 0.05
        self.dummy_tagger_1.disc_cut = 2
        rng = np.random.default_rng(seed=16)
        self.dummy_tagger_1.perf_var = rng.exponential(
            100, size=len(self.dummy_tagger_1.scores)
        )
        with tempfile.TemporaryDirectory() as tmp_file:
            results = Results(signal="bjets", sample="test", output_dir=tmp_file)
            results.add(self.dummy_tagger_1)
            results.plot_var_perf(
                bins=[20, 30, 40, 60, 85, 110, 140, 175, 250],
                working_point=0.7,
            )

            self.assertIsFile(
                Path(tmp_file) / "test_bjets_bjets_eff_vs_pt_profile_fixed_cut_.png"
            )
            self.assertIsFile(
                Path(tmp_file) / "test_bjets_cjets_rej_vs_pt_profile_fixed_cut_.png"
            )
            self.assertIsFile(
                Path(tmp_file) / "test_bjets_ujets_rej_vs_pt_profile_fixed_cut_.png"
            )

    def test_plot_var_perf_cjets(self):
        """Test that png file is being created."""
        self.dummy_tagger_1.reference = True
        self.dummy_tagger_1.f_b = 0.05
        self.dummy_tagger_1.working_point = 0.5
        rng = np.random.default_rng(seed=16)
        self.dummy_tagger_1.perf_var = rng.exponential(
            100, size=len(self.dummy_tagger_1.scores)
        )
        with tempfile.TemporaryDirectory() as tmp_file:
            results = Results(signal="cjets", sample="test", output_dir=tmp_file)
            results.add(self.dummy_tagger_1)
            results.plot_var_perf(
                h_line=self.dummy_tagger_1.working_point,
                bins=[20, 30, 40, 60, 85, 110, 140, 175, 250],
                working_point=0.7,
            )
            self.assertIsFile(
                Path(tmp_file) / "test_cjets_cjets_eff_vs_pt_profile_fixed_cut_.png"
            )
            self.assertIsFile(
                Path(tmp_file) / "test_cjets_bjets_rej_vs_pt_profile_fixed_cut_.png"
            )
            self.assertIsFile(
                Path(tmp_file) / "test_cjets_ujets_rej_vs_pt_profile_fixed_cut_.png"
            )

    def test_plot_beff_vs_flat_rej(self):
        self.dummy_tagger_1.reference = True
        self.dummy_tagger_1.f_c = 0.05
        self.dummy_tagger_1.working_point = 0.5
        rng = np.random.default_rng(seed=16)
        self.dummy_tagger_1.perf_var = rng.exponential(
            100, size=len(self.dummy_tagger_1.scores)
        )
        with tempfile.TemporaryDirectory() as tmp_file:
            results = Results(signal="bjets", sample="test", output_dir=tmp_file)
            results.add(self.dummy_tagger_1)
            results.plot_flat_rej_var_perf(
                fixed_rejections={"cjets": 10, "ujets": 100},
                bins=[20, 30, 40, 60, 85, 110, 140, 175, 250],
                h_line=0.5,
            )
            self.assertIsFile(
                Path(tmp_file)
                / "test_bjets_bjets_eff_vs_pt_profile_flat_cjets_10_rej_per_bin_.png"
            )
            self.assertIsFile(
                Path(tmp_file)
                / "test_bjets_bjets_eff_vs_pt_profile_flat_ujets_100_rej_per_bin_.png"
            )

    def test_plot_ceff_vs_flat_rej(self):
        self.dummy_tagger_1.reference = True
        self.dummy_tagger_1.f_b = 0.05
        self.dummy_tagger_1.working_point = 0.5
        rng = np.random.default_rng(seed=16)
        self.dummy_tagger_1.perf_var = rng.exponential(
            100, size=len(self.dummy_tagger_1.scores)
        )
        with tempfile.TemporaryDirectory() as tmp_file:
            results = Results(signal="cjets", sample="test", output_dir=tmp_file)
            results.add(self.dummy_tagger_1)
            results.plot_flat_rej_var_perf(
                fixed_rejections={"bjets": 10, "ujets": 100},
                bins=[20, 30, 40, 60, 85, 110, 140, 175, 250],
            )
            self.assertIsFile(
                Path(tmp_file)
                / "test_cjets_cjets_eff_vs_pt_profile_flat_bjets_10_rej_per_bin_.png"
            )
            self.assertIsFile(
                Path(tmp_file)
                / "test_cjets_cjets_eff_vs_pt_profile_flat_ujets_100_rej_per_bin_.png"
            )
<<<<<<< HEAD
            self.assertIsFile(
                Path(tmp_file) / "test_cjets_cjets_eff_vs_pt_profile_fixed_cut_.png"
            )
            self.assertIsFile(
                Path(tmp_file) / "test_cjets_bjets_rej_vs_pt_profile_fixed_cut_.png"
            )
            self.assertIsFile(
                Path(tmp_file) / "test_cjets_ujets_rej_vs_pt_profile_fixed_cut_.png"
            )
=======
>>>>>>> 7c81712d

    def test_plot_fraction_scans_hbb_error(self):
        """Test that correct error is raised."""
        self.dummy_tagger_1.reference = True
        self.dummy_tagger_1.f_c = 0.05
        with tempfile.TemporaryDirectory() as tmp_file:
            results = Results(signal="hbb", sample="test", output_dir=tmp_file)
            results.add(self.dummy_tagger_1)
            with self.assertRaises(ValueError):
                results.plot_fraction_scans(rej=False)

    def test_plot_fraction_scans_bjets_eff(self):
        """Test that png file is being created."""
        self.dummy_tagger_1.reference = True
        self.dummy_tagger_1.f_c = 0.05
        with tempfile.TemporaryDirectory() as tmp_file:
            results = Results(signal="bjets", sample="test", output_dir=tmp_file)
            results.add(self.dummy_tagger_1)
            results.plot_fraction_scans(rej=False, optimal_fc=True)
            self.assertEqual(
                None,
                compare_images(
                    os.path.join(
                        os.path.dirname(__file__),
                        "..",
                        "expected_plots/test_bjets_fraction_scan.png",
                    ),
                    results.get_filename("fraction_scan"),
                    tol=1,
                ),
            )

    def test_plot_fraction_scans_cjets_rej(self):
        """Test that png file is being created."""
        self.dummy_tagger_1.reference = True
        self.dummy_tagger_1.f_b = 0.05
        with tempfile.TemporaryDirectory() as tmp_file:
            results = Results(signal="cjets", sample="test", output_dir=tmp_file)
            results.add(self.dummy_tagger_1)
            results.plot_fraction_scans(rej=True, optimal_fc=True)
            self.assertEqual(
                None,
                compare_images(
                    os.path.join(
                        os.path.dirname(__file__),
                        "..",
                        "expected_plots/test_cjets_fraction_scan.png",
                    ),
                    results.get_filename("fraction_scan"),
                    tol=1,
                ),
            )<|MERGE_RESOLUTION|>--- conflicted
+++ resolved
@@ -353,19 +353,6 @@
                 Path(tmp_file)
                 / "test_cjets_cjets_eff_vs_pt_profile_flat_ujets_100_rej_per_bin_.png"
             )
-<<<<<<< HEAD
-            self.assertIsFile(
-                Path(tmp_file) / "test_cjets_cjets_eff_vs_pt_profile_fixed_cut_.png"
-            )
-            self.assertIsFile(
-                Path(tmp_file) / "test_cjets_bjets_rej_vs_pt_profile_fixed_cut_.png"
-            )
-            self.assertIsFile(
-                Path(tmp_file) / "test_cjets_ujets_rej_vs_pt_profile_fixed_cut_.png"
-            )
-=======
->>>>>>> 7c81712d
-
     def test_plot_fraction_scans_hbb_error(self):
         """Test that correct error is raised."""
         self.dummy_tagger_1.reference = True
