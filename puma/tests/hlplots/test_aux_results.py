#!/usr/bin/env python
"""Unit test script for the functions in hlplots/aux_results.py."""
from __future__ import annotations

import tempfile
import unittest
from pathlib import Path

import numpy as np

from puma.hlplots import AuxResults
from puma.hlplots.tagger import Tagger
from puma.utils import get_dummy_tagger_aux, logger, set_log_level

set_log_level(logger, "DEBUG")


class AuxResultsTestCase(unittest.TestCase):
    """Test class for the AuxResults class."""

    def test_add_taggers_from_file(self):
<<<<<<< HEAD
        """Test for AuxResults.add_taggers_from_file function."""
        np.random.default_rng(seed=16)
        fname = get_dummy_tagger_aux()[0]
        results = AuxResults(sample="test")
        taggers = [Tagger("GN2")]
=======
        """Test for Results.add_taggers_from_file function."""
        fname = get_mock_file()[0]
        results = AuxResults(signal="bjets", sample="test")
        taggers = [Tagger("MockTagger")]
>>>>>>> 42d00292
        results.add_taggers_from_file(
            taggers,
            fname,
        )
        self.assertEqual(list(results.taggers.values()), taggers)

    def test_add_taggers_with_cuts(self):
<<<<<<< HEAD
        np.random.default_rng(seed=16)
        fname = get_dummy_tagger_aux()[0]
=======
        fname = get_mock_file()[0]
>>>>>>> 42d00292
        cuts = [("eta", ">", 0)]
        tagger_cuts = [("pt", ">", 20)]
        results = AuxResults(sample="test")
        taggers = [Tagger("GN2", cuts=tagger_cuts)]
        results.add_taggers_from_file(
            taggers,
            fname,
            cuts=cuts,
        )
        self.assertEqual(list(results.taggers.values()), taggers)

    def test_add_taggers_with_cuts_override_perf_vars(self):
        rng = np.random.default_rng(seed=16)
        fname = get_mock_file()[0]
        cuts = [("eta", ">", 0)]
        tagger_cuts = [("pt", ">", 20)]
        results = AuxResults(signal="bjets", sample="test")
        taggers = [Tagger("MockTagger", cuts=tagger_cuts)]
        results.add_taggers_from_file(
            taggers,
            fname,
            vtx_label_var="numberOfPixelHits",
            vtx_reco_var="numberOfSCTHits",
            cuts=cuts,
            perf_vars={
                "pt": rng.exponential(100, size=1000),
                "eta": rng.normal(0, 1, size=1000),
            },
        )
        self.assertEqual(list(results.taggers.values()), taggers)


class AuxResultsPlotsTestCase(unittest.TestCase):
    """Test class for the AuxResults class running plots."""

    def setUp(self) -> None:
        """Set up for unit tests."""
        f = get_dummy_tagger_aux()[1]
        dummy_tagger = Tagger("GN2")
        dummy_tagger.labels = np.array(
            f["jets"]["HadronConeExclTruthLabelID"],
            dtype=[("HadronConeExclTruthLabelID", "i4")],
        )
<<<<<<< HEAD
        dummy_tagger.aux_scores = {
            "vertexing": f["tracks"]["GN2_VertexIndex"],
            "track_origin": f["tracks"]["GN2_TrackOrigin"],
        }
        dummy_tagger.aux_labels = {
            "vertexing": f["tracks"]["ftagTruthVertexIndex"],
            "track_origin": f["tracks"]["ftagTruthOriginLabel"],
        }
        dummy_tagger.perf_var = f["jets"]["pt"]
        dummy_tagger.label = "dummy tagger"
        dummy_tagger_no_aux = Tagger("GN2_NoAux", aux_tasks=[])
        dummy_tagger_no_aux.perf_var = f["jets"]["pt"]
        dummy_tagger_no_aux.label = "dummy tagger no aux"
        self.dummy_tagger = dummy_tagger
        self.dummy_tagger_no_aux = dummy_tagger_no_aux
=======
        dummy_tagger_1.aux_metrics = calculate_vertex_metrics(
            f["tracks"]["numberOfPixelHits"],
            f["tracks"]["numberOfSCTHits"],
        )
        dummy_tagger_1.perf_vars = {"pt": f["jets"]["pt"]}
        dummy_tagger_1.scores = f["jets"]
        dummy_tagger_1.label = "dummy tagger"
        self.dummy_tagger_1 = dummy_tagger_1
>>>>>>> 42d00292

    def assertIsFile(self, path: str):
        """Check for file to exist.
        Taken from https://stackoverflow.com/a/59198749/10896585

        Parameters
        ----------
        path : str
            Path to file.

        Raises
        ------
        AssertionError
            if file does not exist
        """
        if not Path(path).resolve().is_file():
            raise AssertionError(f"File does not exist: {path}")

    def test_plot_var_vtx_perf_alljets(self):
        """Test that png files are being created for tagger with aux tasks."""
        self.dummy_tagger.reference = True
        with tempfile.TemporaryDirectory() as tmp_file:
            auxresults = AuxResults(sample="test", output_dir=tmp_file)
            auxresults.add(self.dummy_tagger)
            auxresults.plot_var_vtx_perf()
            self.assertIsFile(auxresults.get_filename("alljets_vtx_eff_vs_pt"))
            self.assertIsFile(auxresults.get_filename("alljets_vtx_purity_vs_pt"))
            self.assertIsFile(auxresults.get_filename("alljets_vtx_nreco_vs_pt"))
            self.assertIsFile(auxresults.get_filename("alljets_vtx_trk_eff_vs_pt"))
            self.assertIsFile(auxresults.get_filename("alljets_vtx_trk_purity_vs_pt"))

    def test_plot_var_vtx_perf_bjets(self):
        """Test that png files are being created for tagger with aux tasks."""
        self.dummy_tagger.reference = True
        with tempfile.TemporaryDirectory() as tmp_file:
            auxresults = AuxResults(sample="test", output_dir=tmp_file)
            auxresults.add(self.dummy_tagger)
            auxresults.plot_var_vtx_perf(flavour="bjets")
            self.assertIsFile(auxresults.get_filename("bjets_vtx_eff_vs_pt"))
            self.assertIsFile(auxresults.get_filename("bjets_vtx_purity_vs_pt"))
            self.assertIsFile(auxresults.get_filename("bjets_vtx_nreco_vs_pt"))
            self.assertIsFile(auxresults.get_filename("bjets_vtx_trk_eff_vs_pt"))
            self.assertIsFile(auxresults.get_filename("bjets_vtx_trk_purity_vs_pt"))

    def test_plot_var_vtx_perf_empty(self):
        """Test vertexing performance function with empty data."""
        self.dummy_tagger_no_aux.reference = True
        with tempfile.TemporaryDirectory() as tmp_file:
            auxresults = AuxResults(sample="test", output_dir=tmp_file)
            auxresults.add(self.dummy_tagger_no_aux)
            with self.assertRaises(ValueError):
                auxresults.plot_var_vtx_perf()<|MERGE_RESOLUTION|>--- conflicted
+++ resolved
@@ -19,18 +19,11 @@
     """Test class for the AuxResults class."""
 
     def test_add_taggers_from_file(self):
-<<<<<<< HEAD
         """Test for AuxResults.add_taggers_from_file function."""
         np.random.default_rng(seed=16)
         fname = get_dummy_tagger_aux()[0]
         results = AuxResults(sample="test")
         taggers = [Tagger("GN2")]
-=======
-        """Test for Results.add_taggers_from_file function."""
-        fname = get_mock_file()[0]
-        results = AuxResults(signal="bjets", sample="test")
-        taggers = [Tagger("MockTagger")]
->>>>>>> 42d00292
         results.add_taggers_from_file(
             taggers,
             fname,
@@ -38,12 +31,8 @@
         self.assertEqual(list(results.taggers.values()), taggers)
 
     def test_add_taggers_with_cuts(self):
-<<<<<<< HEAD
         np.random.default_rng(seed=16)
         fname = get_dummy_tagger_aux()[0]
-=======
-        fname = get_mock_file()[0]
->>>>>>> 42d00292
         cuts = [("eta", ">", 0)]
         tagger_cuts = [("pt", ">", 20)]
         results = AuxResults(sample="test")
@@ -57,16 +46,14 @@
 
     def test_add_taggers_with_cuts_override_perf_vars(self):
         rng = np.random.default_rng(seed=16)
-        fname = get_mock_file()[0]
+        fname = get_dummy_tagger_aux()[0]
         cuts = [("eta", ">", 0)]
         tagger_cuts = [("pt", ">", 20)]
-        results = AuxResults(signal="bjets", sample="test")
-        taggers = [Tagger("MockTagger", cuts=tagger_cuts)]
+        results = AuxResults(sample="test")
+        taggers = [Tagger("GN2", cuts=tagger_cuts)]
         results.add_taggers_from_file(
             taggers,
             fname,
-            vtx_label_var="numberOfPixelHits",
-            vtx_reco_var="numberOfSCTHits",
             cuts=cuts,
             perf_vars={
                 "pt": rng.exponential(100, size=1000),
@@ -87,7 +74,6 @@
             f["jets"]["HadronConeExclTruthLabelID"],
             dtype=[("HadronConeExclTruthLabelID", "i4")],
         )
-<<<<<<< HEAD
         dummy_tagger.aux_scores = {
             "vertexing": f["tracks"]["GN2_VertexIndex"],
             "track_origin": f["tracks"]["GN2_TrackOrigin"],
@@ -96,23 +82,13 @@
             "vertexing": f["tracks"]["ftagTruthVertexIndex"],
             "track_origin": f["tracks"]["ftagTruthOriginLabel"],
         }
-        dummy_tagger.perf_var = f["jets"]["pt"]
+        dummy_tagger.perf_vars = {"pt": f["jets"]["pt"]}
         dummy_tagger.label = "dummy tagger"
         dummy_tagger_no_aux = Tagger("GN2_NoAux", aux_tasks=[])
-        dummy_tagger_no_aux.perf_var = f["jets"]["pt"]
+        dummy_tagger_no_aux.perf_vars = {"pt": f["jets"]["pt"]}
         dummy_tagger_no_aux.label = "dummy tagger no aux"
         self.dummy_tagger = dummy_tagger
         self.dummy_tagger_no_aux = dummy_tagger_no_aux
-=======
-        dummy_tagger_1.aux_metrics = calculate_vertex_metrics(
-            f["tracks"]["numberOfPixelHits"],
-            f["tracks"]["numberOfSCTHits"],
-        )
-        dummy_tagger_1.perf_vars = {"pt": f["jets"]["pt"]}
-        dummy_tagger_1.scores = f["jets"]
-        dummy_tagger_1.label = "dummy tagger"
-        self.dummy_tagger_1 = dummy_tagger_1
->>>>>>> 42d00292
 
     def assertIsFile(self, path: str):
         """Check for file to exist.
