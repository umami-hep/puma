--- conflicted
+++ resolved
@@ -147,14 +147,11 @@
                 raise ValueError(f"{np.sum(~mask)} NaN values found in loaded data.")
             return data
 
-<<<<<<< HEAD
-=======
         # set tagger output nodes
         for tagger in taggers:
             if tagger not in self.taggers.values():
                 self.add(tagger)
 
->>>>>>> b9d9378a
         # get a list of all variables to be loaded from the file
         if not isinstance(cuts, Cuts):
             cuts = Cuts.empty() if cuts is None else Cuts.from_list(cuts)
