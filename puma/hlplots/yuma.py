--- conflicted
+++ resolved
@@ -36,133 +36,18 @@
     return parser.parse_args(args)
 
 
-<<<<<<< HEAD
 def make_plots(plots, plt_cfg):
     for plot in plt_cfg.plots:
         if not (plot["plot_type"] in plots and plot["signal"] == plt_cfg.signal):
             continue
-=======
-def make_eff_vs_var_plots(plt_cfg):
-    if not plt_cfg.eff_vs_var_plots:
-        logger.warning("No eff vs var plots in config")
-        return
-
-    eff_vs_var_plots = select_configs(plt_cfg.eff_vs_var_plots, plt_cfg)
-
-    for eff_vs_var in eff_vs_var_plots:
-        perf_var = eff_vs_var["args"].get("perf_var", "pt")
-        plt_cfg.results.taggers, all_taggers, inc_str = get_included_taggers(
-            plt_cfg.results, eff_vs_var
-        )
-        plot_kwargs = get_plot_kwargs(eff_vs_var, suffix=[inc_str, perf_var])
-        # move this logic into the results class
-        if not (bins := eff_vs_var["args"].get("bins", None)):
-            if plt_cfg.results.sample == "ttbar":
-                bins = [20, 30, 40, 60, 85, 110, 140, 175, 250]
-            elif plt_cfg.results.sample == "zprime":
-                bins = [250, 500, 750, 1000, 1500, 2000, 3000, 4000, 5500]
-            else:
-                raise ValueError(
-                    "No bins provided, and no default pt bins for sample" f" {plt_cfg.sample}"
-                )
-        if plot_kwargs.get("fixed_rejections", False):
-            plt_cfg.results.plot_flat_rej_var_perf(bins=bins, perf_var=perf_var, **plot_kwargs)
-        else:
-            plt_cfg.results.plot_var_perf(bins=bins, perf_var=perf_var, **plot_kwargs)
-        plt_cfg.results.taggers = all_taggers
-
-
-def make_prob_plots(plt_cfg):
-    if not plt_cfg.prob_plots:
-        logger.warning("No prob plots in config")
-        return
-    prob_plots = select_configs(plt_cfg.prob_plots, plt_cfg)
-
-    for prob in prob_plots:
-        plt_cfg.results.taggers, all_taggers, inc_str = get_included_taggers(plt_cfg.results, prob)
-        plot_kwargs = get_plot_kwargs(prob, suffix=[inc_str])
-        plt_cfg.results.plot_probs(**plot_kwargs)
-        plt_cfg.results.taggers = all_taggers
-
-
-def make_disc_plots(plt_cfg):
-    if not plt_cfg.disc_plots:
-        logger.warning("No disc plots in config")
-        return
-    disc_plots = select_configs(plt_cfg.disc_plots, plt_cfg)
-
-    for disc in disc_plots:
-        plt_cfg.results.taggers, all_taggers, inc_str = get_included_taggers(plt_cfg.results, disc)
-        plot_kwargs = get_plot_kwargs(disc, suffix=[inc_str])
-        plt_cfg.results.plot_discs(**plot_kwargs)
-        plt_cfg.results.taggers = all_taggers
-
-
-def make_fracscan_plots(plt_cfg):
-    if not plt_cfg.fracscan_plots:
-        logger.warning("No fracscan plots in config")
-        return
-    fracscan_plots = select_configs(plt_cfg.fracscan_plots, plt_cfg)
-
-    for fracscan in fracscan_plots:
-        # Ideally, long term we'd introduce the ability to also plot tau rejection, in
-        # which case we'd be selecting these backgrounds. However, for now they'll
-        # always be [cjets, ujets] or [bjets, ujets]
-        backgrounds = [Flavours[k] for k in fracscan["args"].get("backgrounds", [])]
-        if len(backgrounds) != 2:
-            raise ValueError(f"Background must be a list of two flavours, got {backgrounds}")
-
-        tmp_backgrounds = plt_cfg.results.backgrounds
-        plt_cfg.results.backgrounds = backgrounds
-
-        efficiency = fracscan["args"]["efficiency"]
-        frac_flav = fracscan["args"]["frac_flav"]
-        if frac_flav not in {"b", "c"}:
-            raise ValueError(f"Unknown flavour {frac_flav}")
-        info_str = f"$f_{frac_flav}$ scan" if frac_flav != "tau" else "$f_{\\tau}$ scan"
-        # info_str += f" {round(efficiency*100)}% {plt_cfg.results.signal.label} WP"
-        plt_cfg.results.atlas_second_tag = (
-            plt_cfg.results.default_atlas_second_tag + "\n" + info_str
-        )
-
-        eff_str = str(round(efficiency * 100, 3)).replace(".", "p")
-        back_str = "_".join([f.name for f in backgrounds])
-        suffix = f"_back_{back_str}_eff_{eff_str}_change_f_{frac_flav}"
-
-        # we have a 'frac flav' which can be used in cases where there are more
-        # than 2 backgrounds, such as if we want to extend to tau-jets. It might also be
-        # useful for making frac scan plots for X->bb
->>>>>>> 2efba6ae
         plt_cfg.results.taggers, all_taggers, inc_str = get_included_taggers(
             plt_cfg.results, plot
         )
-<<<<<<< HEAD
         plot_kwargs = plot.get("plot_kwargs", {})
         plot_kwargs["suffix"] = combine_suffixes(
             [plot_kwargs.get("suffix", ""), inc_str]
         )
         plt_cfg.results.make_plot(plot["plot_type"], plot_kwargs)
-=======
-        plot_kwargs = get_plot_kwargs(fracscan, suffix=[suffix, inc_str])
-        plt_cfg.results.plot_fraction_scans(efficiency=efficiency, **plot_kwargs)
-        plt_cfg.results.taggers = all_taggers
-        plt_cfg.results.backgrounds = tmp_backgrounds
-        plt_cfg.results.atlas_second_tag = plt_cfg.results.default_atlas_second_tag
-
-
-def make_roc_plots(plt_cfg):
-    if not plt_cfg.roc_plots:
-        logger.warning("No ROC plots in config")
-        return
-
-    roc_config = select_configs(plt_cfg.roc_plots, plt_cfg)
-
-    for roc in roc_config:
-        plt_cfg.results.taggers, all_taggers, inc_str = get_included_taggers(plt_cfg.results, roc)
-        plot_kwargs = get_plot_kwargs(roc, suffix=[inc_str])
-
-        plt_cfg.results.plot_rocs(**plot_kwargs)
->>>>>>> 2efba6ae
         plt_cfg.results.taggers = all_taggers
 
 
