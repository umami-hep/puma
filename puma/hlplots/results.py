--- conflicted
+++ resolved
@@ -38,12 +38,9 @@
     perf_var: str = "pt"
     output_dir: str | Path = "."
     extension: str = "png"
-<<<<<<< HEAD
     global_cuts: Cuts | list | None = None
     num_jets: int | None = None
-=======
     remove_nan: bool = False
->>>>>>> 12fd171f
 
     def __post_init__(self):
         if isinstance(self.signal, str):
