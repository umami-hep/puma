"""Tagger module for high level API."""
from __future__ import annotations

from dataclasses import dataclass, field
from pathlib import Path

import h5py
import numpy as np
import pandas as pd
from ftag import Cuts, Flavour, Flavours, get_discriminant

from puma.utils import logger


@dataclass
class Tagger:
    """Class storing information and results for a tagger."""

    # commonly passed to the constructor
    name: str
    label: str = None
    reference: bool = False
    colour: str = None
    f_c: float = None
    f_b: float = None
<<<<<<< HEAD
    disc_cut: float = None
    working_point: float = None
    sample_path: Path = None
=======
>>>>>>> 7c81712d

    # this is only read by the Results class
    cuts: Cuts | list | None = None

    # commonly set by the Results class
    scores: np.ndarray = None
    labels: np.ndarray = None
    perf_var: np.ndarray = None
    output_flavours: list = field(
        default_factory=lambda: [Flavours.ujets, Flavours.cjets, Flavours.bjets]
    )
    disc_cut: float = None
    working_point: float = None
    f_c: float = None
    f_b: float = None

    # Used only by YUMA
    yaml_name: str = None

    def __post_init__(self):
        if self.label is None:
            self.label = self.name
        if isinstance(self.cuts, list):
            self.cuts = Cuts.from_list(self.cuts)
        if self.sample_path is not None:
            self.sample_path = Path(self.sample_path)

    def __repr__(self):
        return f"{self.name} ({self.label})"

    def is_flav(self, flavour: Flavour | str):
        """Return indices of jets of given flavour.

        Parameters
        ----------
        flavour : str
            Flavour to select

        Returns
        -------
        np.ndarray
            Array of indices of the given flavour
        """
        flavour = Flavours[flavour] if isinstance(flavour, str) else flavour
        return flavour.cuts(self.labels).idx

    @property
    def probabilities(self):
        """Return the probabilities of the tagger.

        Returns
        -------
        list
            List of probability names
        """
        return [flav.px for flav in self.output_flavours]

    @property
    def variables(self):
        """Return a list of the outputs of the tagger.

        Returns
        -------
        list
            List of the outputs variable names of the tagger
        """
        return [f"{self.name}_{prob}" for prob in self.probabilities]

    def extract_tagger_scores(
        self, source: object, source_type: str = "data_frame", key: str | None = None
    ):
        """Extract tagger scores from data frame or file.

        Parameters
        ----------
        source : object
            pd.DataFrame or file path to h5 file containing pd.DataFrame or structured
            numpy array
        source_type : str, optional
            Indicates from which source scores should be extracted. Possible options are
            `data_frame` when passing a pd.DataFrame, `data_frame_path` when passing a
            file path to a h5 file with a pd.DataFrame, `h5_file` when
            passing a file path to a h5 file with a structured numpy array, or
            `strucuted_array` when passing a structured numpy array,
            by default "data_frame"
        key : str, optional
            Key within h5 file, needs to be provided when using the `source_type`
            `data_frame_path` or `numpy_structured`, by default None

        Raises
        ------
        ValueError
            if source_type is wrongly specified
        """
        if source_type == "data_frame":
            logger.debug("Retrieving tagger `%s` from data frame.", self.name)
            self.scores = source[self.variables]
            return
        if source_type == "structured_array":
            logger.debug(
                "Retrieving tagger %s from h5py fields %s.",
                self.name,
                source,
            )
            self.scores = source[self.variables]
            return
        if key is None:
            raise ValueError(
                "When using a `source_type` other than `data_frame`, you need to"
                " specify the `key`."
            )
        if source_type == "data_frame_path":
            logger.debug(
                "Retrieving tagger %s in data frame from file %s.",
                self.name,
                source,
            )
            df_in = pd.read_hdf(source, key=key)
            self.scores = df_in[self.variables]

        elif source_type == "h5_file":
            logger.debug(
                "Retrieving tagger %s from structured h5 file %s.",
                self.name,
                source,
            )
            with h5py.File(source, "r") as f_h5:
                self.scores = f_h5[key].fields(self.variables)[:]

        else:
            raise ValueError(f"{source_type} is not a valid value for `source_type`.")

    def n_jets(self, flavour: Flavour | str):
        """Retrieve number of jets of a given flavour.

        Parameters
        ----------
        flavour : Flavour | str
            Flavour of jets to count

        Returns
        -------
        int
            Number of jets of given flavour
        """
        flavour = Flavours[flavour] if isinstance(flavour, str) else flavour
        return len(flavour.cuts(self.labels).values)

    def probs(self, prob_flavour: Flavour, label_flavour: Flavour = None):
        """Retrieve probabilities for a given flavour.

        Parameters
        ----------
        prob_flavour : Flavour
            Return probabilities for this flavour class
        label_flavour : Flavour, optional
            Only return jets of the given truth flavour, by default None

        Returns
        -------
        np.ndarray
            Probabilities for given flavour
        """
        return self.scores[self.is_flav(label_flavour)][
            f"{self.name}_{prob_flavour.px}"
        ]

    def discriminant(self, signal: Flavour, fx: float | None = None):
        """Retrieve the discriminant for a given signal class.

        Parameters
        ----------
        signal : Flavour
            Signal class for which the discriminant should be retrieved
        fx : float, optional
            fc or fb value, by default None

        Returns
        -------
        np.ndarray
            Discriminant for given signal class

        Raises
        ------
        ValueError
            If no discriminant is defined for given signal class
        """
        if fx is not None and signal not in (Flavours.bjets, Flavours.cjets):
            raise ValueError("fx only valid for bjets and cjets.")
        if fx is None:
            fx = self.f_c if Flavours[signal] == Flavours.bjets else self.f_b
        if Flavours[signal] == Flavours.bjets:
            return get_discriminant(self.scores, self.name, signal, fx)
        if Flavours[signal] == Flavours.cjets:
            return get_discriminant(self.scores, self.name, signal, fx)
        if Flavours[signal] in (Flavours.hbb, Flavours.hcc):
            sig_var = self.variables[self.output_flavours.index(Flavours[signal])]
            return self.scores[sig_var]
        raise ValueError(f"No discriminant defined for {signal} signal.")<|MERGE_RESOLUTION|>--- conflicted
+++ resolved
@@ -23,12 +23,9 @@
     colour: str = None
     f_c: float = None
     f_b: float = None
-<<<<<<< HEAD
     disc_cut: float = None
     working_point: float = None
     sample_path: Path = None
-=======
->>>>>>> 7c81712d
 
     # this is only read by the Results class
     cuts: Cuts | list | None = None
