--- conflicted
+++ resolved
@@ -31,14 +31,9 @@
     # commonly set by the Results or AuxResults class
     scores: np.ndarray = None
     labels: np.ndarray = None
-<<<<<<< HEAD
     aux_scores: dict = None
     aux_labels: dict = None
-    perf_var: np.ndarray = None
-=======
     perf_vars: dict = None
-    aux_metrics: dict = None
->>>>>>> 42d00292
     output_flavours: list = field(
         default_factory=lambda: [Flavours.ujets, Flavours.cjets, Flavours.bjets]
     )
