--- conflicted
+++ resolved
@@ -2,14 +2,11 @@
 
 ### [Latest]
 
-<<<<<<< HEAD
 - Adding support for weighted histograms (`puma.Histogram` now has an optional argument `weights`) [#86](https://github.com/umami-hep/puma/pull/86)
-=======
 - Adding `transparent` attribute to `PlotObject` class. This allows to specify transparent background when initialising the plot [#96](https://github.com/umami-hep/puma/pull/96)
 
 ### [v0.1.5]
 
->>>>>>> a472cb6d
 - Add `linewidth` and `alpha` to legend handles + set `alpha=1` by default (in `puma.Histogram`) [#92](https://github.com/umami-hep/puma/pull/92)
 - Decreased default `figsize` for plots with zero or one ratio panels [#90](https://github.com/umami-hep/puma/pull/90)
 
