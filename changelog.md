# Changelog

### [Latest]

<<<<<<< HEAD
- Enable Storage of Histogram Objects [!319](https://github.com/umami-hep/puma/pull/319)
=======

### [v0.4.6] (2025/05/23)

>>>>>>> 84315c04
- Minor updates and fixes to results class [!316](https://github.com/umami-hep/puma/pull/316)
- Minor changes to make aux plotting style consistent with GN2 paper [!313](https://github.com/umami-hep/puma/pull/313)
- Adding support for ratio_group for VarVsVar plots [!311](https://github.com/umami-hep/puma/pull/311)
- Fix unintended gap between the last and second-last ratio plots [!312](https://github.com/umami-hep/puma/pull/312)

### [v0.4.5] (2025/04/09)

- Adding support for PCFT VarVsEff plots [!309](https://github.com/umami-hep/puma/pull/309)
- Bump tools version & adapt to it [!310](https://github.com/umami-hep/puma/pull/310)
- Small improvements for vertexing plots [!305](https://github.com/umami-hep/puma/pull/305)
- Minor change to how n_classes are calculated in confusion matrix [!306](https://github.com/umami-hep/puma/pull/306)
- Fixing Coverage [!308](https://github.com/umami-hep/puma/pull/308)
- Bump atlas-ftag-tools to v0.2.9 [!307](https://github.com/umami-hep/puma/pull/307)

### [v0.4.4] (2025/02/17)

- Adding show() function support [!304](https://github.com/umami-hep/puma/pull/304)
- Added ability to modify ATLAS tag in track origin plots [!303](https://github.com/umami-hep/puma/pull/303)
- Fixing ratio calculation issue when using no error band [!302](https://github.com/umami-hep/puma/pull/302)
- Update y-axis label to accomodate british english [!300](https://github.com/umami-hep/puma/pull/300)
- Use pdf plots by default in the HLAPI [!299](https://github.com/umami-hep/puma/pull/299)

### [v0.4.3] (2025/01/31)

- Fixing ratio/uncertainty calculation issue for Data/MC histograms [!298](https://github.com/umami-hep/puma/pull/298)

### [v0.4.2] (2025/01/27)

- Upgrade atlas-ftag-tools version [!297](https://github.com/umami-hep/puma/pull/297)

### [v0.4.1] (2024/11/18)
- Update tools package version [!296](https://github.com/umami-hep/puma/pull/296)
- Adding functions to process truth hadron information and associate tracks to hadrons [!285](https://github.com/umami-hep/puma/pull/285)
- Adding new n_tracks_origin plots [!294](https://github.com/umami-hep/puma/pull/294)
- Adding missing unit tests [!295](https://github.com/umami-hep/puma/pull/295)
- Removing hardcoded kwargs from high-level plotting [!293](https://github.com/umami-hep/puma/pull/293)

### [v0.4.0] (2024/10/24)

- Clean up the docs a bit [!290](https://github.com/umami-hep/puma/pull/290)
- Add autohide for ROC ratio y-axis labels [!289](https://github.com/umami-hep/puma/pull/289)
- Improve ROC cosmetics again, add rejection smoothing option [!288](https://github.com/umami-hep/puma/pull/288)
- Adding colour-blind-friendly colours as default colours for taggers [!286](https://github.com/umami-hep/puma/pull/286)
- Increased number of bins in plot_vertex_mass function and fixed use of kwargs [!284](https://github.com/umami-hep/puma/pull/284)
- Bump python, numpy and matplotlib versions. Improve ROC cosmetics [!282](https://github.com/umami-hep/puma/pull/282)
- Added functionality to plot secondary vertex mass histograms using a pion mass hypothesis [!265](https://github.com/umami-hep/puma/pull/265)
- Fixed error bars on stacked histograms to be a distinct pattern, rather than just the last colour plotted [!281](https://github.com/umami-hep/puma/pull/281)

### [v0.3.6] (2024/08/27)

- Updated variable names for aux task outputs to be consistent with Salt [!270](https://github.com/umami-hep/puma/pull/270)
- Merged precision and recall in one single function [!276](https://github.com/umami-hep/puma/pull/276)
- Added functions for precision and recall scores [!275](https://github.com/umami-hep/puma/pull/275)
- Minor updates for aux task plots [!273](https://github.com/umami-hep/puma/pull/273)
- Added better support in yuma, allowing for tau rejection, tau tagging, and Xbb plots [!272](https://github.com/umami-hep/puma/pull/272)
- Redefined fake rate [!268](https://github.com/umami-hep/puma/pull/268)
- Removed padded tracks from consideration when generating track origin classification CM [!267](https://github.com/umami-hep/puma/pull/267)
- Confusion Matrix: added per-class fake rates plus minor appearance changes [!266](https://github.com/umami-hep/puma/pull/266)

### [v0.3.5] (2024/04/23)

- Fixed a problem in the Confusion Matrix normalization, and adopted a more clear naming convention; removed decimals from the matrix plot if the entry is an integer (useful for raw counts confusion matrix) [!262](https://github.com/umami-hep/puma/pull/262)
- Added matrix plot API, confusion matrix function, and Track Origin confusion matrix plot [!258](https://github.com/umami-hep/puma/pull/258)
- Fix setting ymin_ratio (and ymax_ratio) in PlotBase if it is zero [!261](https://github.com/umami-hep/puma/pull/261)
- Fixed shuffling bug in aux_results and modified treatment of single-track vertices [!259](https://github.com/umami-hep/puma/pull/259)

### [v0.3.4] (2024/02/26)

- Better filenames when using HLAPI [!256](https://github.com/umami-hep/puma/pull/256)
- Switch to MkDocs for documentation [!254](https://github.com/umami-hep/puma/pull/254)
- Fixed minor bug in HF vertex merging [!255](https://github.com/umami-hep/puma/pull/255)
- Fixed removal of reconstructed PVs and modified which vertexing plots are produced given a jet flavour [!253](https://github.com/umami-hep/puma/pull/253)
- Updated AuxResults class to more closely match Yuma implementation of Results class [!252](https://github.com/umami-hep/puma/pull/252)
- Moving plotting tutorials from main FTAG page here [!249](https://github.com/umami-hep/puma/pull/249)
- Cleanup of plot names for high-level plotting interface, and yuma refactor [!244](https://github.com/umami-hep/puma/pull/244)
- Update tables version from 3.7.0 to 3.8.0 [!245](https://github.com/umami-hep/puma/pull/245)
- Fix taggers selection configuration for yuma [!247](https://github.com/umami-hep/puma/pull/247)
- Allow yuma base path to work with tagger sample dir [!246](https://github.com/umami-hep/puma/pull/246)
- Fix marker resizing in VarVsVar [!243](https://github.com/umami-hep/puma/pull/243)

### [v0.3.3] (2024/02/26)

- Load ptau in Results class [!242](https://github.com/umami-hep/puma/pull/242)
- Update ruff, improve coverage [!241](https://github.com/umami-hep/puma/pull/241)
- Extend ftau support and remove discriminant code [!240](https://github.com/umami-hep/puma/pull/240)
- Fix ROC x-range config for yuma [!239](https://github.com/umami-hep/puma/pull/239)
- Allow for base dir Yuma loading [!238](https://github.com/umami-hep/puma/pull/238)
- Improve and generalize vertexing performance tools [!229](https://github.com/umami-hep/puma/pull/229)
- More improvements to Yuma configuration [!237](https://github.com/umami-hep/puma/pull/237)
- Autoinstall deps and steamline yuma config [!236](https://github.com/umami-hep/puma/pull/236)

### [v0.3.2] (2024/02/13)

- Minor fixes and improvements to yaml plotting interface [!235](https://github.com/umami-hep/puma/pull/235)
- Added ability to plot from yaml configs [!204](https://github.com/umami-hep/puma/pull/204)
- Add support for multiple perf_vars in HLAPI [!233](https://github.com/umami-hep/puma/pull/233)
- Remove scipy dependency [!232](https://github.com/umami-hep/puma/pull/232)
- Extended usable range for metrics.weighted_percentile with double precision [!231](https://github.com/umami-hep/puma/pull/231)
- Consistent fc scan colours [!228](https://github.com/umami-hep/puma/pull/228)
- Add tools for plotting vertexing performance. [!216](https://github.com/umami-hep/puma/pull/216)

### [v0.3.1] (2023/11/27)

- Update versions and add vscode settings [!226](https://github.com/umami-hep/puma/pull/226)
- Update ratio uncertainty calculation [!225](https://github.com/umami-hep/puma/pull/225)
- Adding option for initialising histograms with pre-binned distributions. [!221](https://github.com/umami-hep/puma/pull/221)
- Add NaN filtering for HL plots. Bump atlas-ftag-tools version to 0.1.11. [!220](https://github.com/umami-hep/puma/pull/220)
- Making Under- and Overflow bins default in histograms [!218](https://github.com/umami-hep/puma/pull/218)

### [v0.3.0] (2023/10/03)

- Fix publish workflow, update tools package
- Fix docs build [!215](https://github.com/umami-hep/puma/pull/215)
- Make fc plots configurable and default to logscale [!214](https://github.com/umami-hep/puma/pull/214)
- Various improvements for efficiency profile plots [!208](https://github.com/umami-hep/puma/pull/208)
- Adding documentation for Data/MC plots [!211](https://github.com/umami-hep/puma/pull/211)
- Update linters [!210](https://github.com/umami-hep/puma/pull/210)
- Fix tagger discriminant bug, add future imports [!209](https://github.com/umami-hep/puma/pull/209)
- Add weight support for efficiency calculation [!206](https://github.com/umami-hep/puma/pull/206)
- Add tagger specific cuts to results [!205](https://github.com/umami-hep/puma/pull/205)
- Generalise ROC curve ratio grouping [!202](https://github.com/umami-hep/puma/pull/202)

### [v0.2.8] (2023/08/09)

- HL fraction scan plot bugfix [!201](https://github.com/umami-hep/puma/pull/201)
- Support for custom ROC ratio reference [!200](https://github.com/umami-hep/puma/pull/200)
- Fixes for older numpy version [!198](https://github.com/umami-hep/puma/pull/198), [!199](https://github.com/umami-hep/puma/pull/199)
- Replace error hatching with filling for histograms [!194](https://github.com/umami-hep/puma/pull/194)
- Add efficiency string to fc plots [!193](https://github.com/umami-hep/puma/pull/193)
- Add option to deterime optimal fc [!188](https://github.com/umami-hep/puma/pull/188)

### [v0.2.7] (2023/07/17)

- Updating ATLAS-FTAG-Tools package [!190](https://github.com/umami-hep/puma/pull/190)
- Adding Data/MC Plots capabilities to the histogram classes [!187](https://github.com/umami-hep/puma/pull/187)

### [v0.2.6] (2023/06/01)

- Fixing issue in use_atlas_tag [!184](https://github.com/umami-hep/puma/pull/184)
- Add probability plots to HLAPI and support WP vlines [!183](https://github.com/umami-hep/puma/pull/183)

### [v0.2.5] (2023/05/12)

- Update requirements to include atlas-ftag-tools v0.1.3 [!180](https://github.com/umami-hep/puma/pull/180)
- Use `VarVsVar` as a base class for `VarVsEff` [!179](https://github.com/umami-hep/puma/pull/179)
- Adding fraction scans to high level API [!178](https://github.com/umami-hep/puma/pull/178)
- Update pre-commit (using ruff) and store tagger scores as structured array [!177](https://github.com/umami-hep/puma/pull/177)
- Remove dev image [!176](https://github.com/umami-hep/puma/pull/176)
- Fix bug in ratio axis limits [!175](https://github.com/umami-hep/puma/pull/175)
- Add `VarVsVar` plot [!172](https://github.com/umami-hep/puma/pull/172)

### [v0.2.4] (2023/04/06)

- Replace `dijets` category with `QCD` category [!170](https://github.com/umami-hep/puma/pull/170)

### [v0.2.3] (2023/03/28)

- Integrate [atlas-ftag-tools](https://github.com/umami-hep/atlas-ftag-tools/) package [!168](https://github.com/umami-hep/puma/pull/168)
- HLAPI and CI Updates [!165](https://github.com/umami-hep/puma/pull/165)
- Extend format saving options [!160](https://github.com/umami-hep/puma/pull/160)

### [v0.2.2] (2023/02/28)

- Cast scores to full precision [!159](https://github.com/umami-hep/puma/pull/159)
- Add Xbb Support [!157](https://github.com/umami-hep/puma/pull/157)
- Improvements to the high level API [!155](https://github.com/umami-hep/puma/pull/155)
- Fixate the python container version [!153](https://github.com/umami-hep/puma/pull/153)
- Improve ROC format [#146](https://github.com/umami-hep/puma/pull/149)
- Fix for CI [!152](https://github.com/umami-hep/puma/pull/152)

### [v0.2.1] (2022/12/15)

- Change legend label of `dijets` [#146](https://github.com/umami-hep/puma/pull/146)

### [v0.2.0] (2022/12/09)

- Adding new high level API [#128](https://github.com/umami-hep/puma/pull/128)

### [v0.1.9] (2022/11/30)

- Adding boosted categories for Xbb to utils [!138](https://github.com/umami-hep/puma/pull/138)
- Running pylint also for tests [#133](https://github.com/umami-hep/puma/pull/133)
- Fix handling of nan values in histograms [#125](https://github.com/umami-hep/puma/pull/125)
- Adding support for under- and overflow bins in `puma.HistogramPlot` [#124](https://github.com/umami-hep/puma/pull/124)
- (Documentation) Adding copy-button to code cells in documentation [#131](https://github.com/umami-hep/puma/pull/131)

### [v0.1.8] (2022/08/30)

- Fix `set_ylim` in `puma.PlotBase` such that y-limits are correctly modified in cases with a y-offset [#119](https://github.com/umami-hep/puma/pull/119)
- Adding example for `puma.Line2DPlot` to the docs [#117](https://github.com/umami-hep/puma/pull/117)
- Adding support for ROC plots without ratio panels (was not possible until now) [#114](https://github.com/umami-hep/puma/pull/114)
- Lines with `label=None` (which is the default) will not appear in the legend anymore [#113](https://github.com/umami-hep/puma/pull/113)
- Adding new function `puma.utils.get_good_linestyles()` for easier linestyle management [#116](https://github.com/umami-hep/puma/pull/116)
- Adding the method `make_linestyle_legend()` which allows to specify an additional legend for linestyles [#113](https://github.com/umami-hep/puma/pull/113)

### [v0.1.7] (2022/08/10)

- Adding new option to place rejection label legend in ROC plots [#109](https://github.com/umami-hep/puma/pull/109)

### [v0.1.6] (2022/07/26)

- Adding support for weighted histograms (`puma.Histogram` now has an optional argument `weights`) [#86](https://github.com/umami-hep/puma/pull/86)
- Fixing bug where code crashed when histograms with discrete values + ratio panel were drawn [#99](https://github.com/umami-hep/puma/pull/99)
- Adding `h5py` to the Docker images [#97](https://github.com/umami-hep/puma/pull/97)
- Adding `transparent` attribute to `PlotObject` class. This allows to specify transparent background when initialising the plot [#96](https://github.com/umami-hep/puma/pull/96)

### [v0.1.5] (2022/07/05)

- Add `linewidth` and `alpha` to legend handles + set `alpha=1` by default (in `puma.Histogram`) [#92](https://github.com/umami-hep/puma/pull/92)
- Decreased default `figsize` for plots with zero or one ratio panels [#90](https://github.com/umami-hep/puma/pull/90)

### [v0.1.4] (2022/06/30)

- Renamed the `puma.FractionScan` and `puma.FractionScanPlot` classes to more general `puma.Line2DPlot` and `pumal.Line2D` [#84](https://github.com/umami-hep/puma/pull/84)
- Splitting `force` argument of `set_log()` method into `force_x` and `force_y` [#83](https://github.com/umami-hep/puma/pull/83)
- Adding `puma.PiePlot` class. Pie chart plots with `puma.HistogramPlot` are no longer possible [#70](https://github.com/umami-hep/puma/pull/70)
- Change default labels of `singlebjets` and `singlecjets` [#82](https://github.com/umami-hep/puma/pull/82)
- Support linestyles for variable vs. efficiency plots [#78](https://github.com/umami-hep/puma/pull/78)

### [v0.1.3] (2022/06/23)

- Adding more flavours to the global config  [#73](https://github.com/umami-hep/puma/pull/73)
- `ratio_group` in `puma.Histogram` objects can no longer be set via `flavour` argument [#74](https://github.com/umami-hep/puma/pull/74)
- Adding example for `plt.show` replacement + adding theme switcher button to docs [#72](https://github.com/umami-hep/puma/pull/72)
- Adding `atlas_tag_outside` and change default for `atlas_second_tag` [#71](https://github.com/umami-hep/puma/pull/71)
- Change default *bb*-jets colour to dark red and vlines to black [#69](https://github.com/umami-hep/puma/pull/69)
- Adding more general `ratio_group` argument to `puma.Histogram` [#67](https://github.com/umami-hep/puma/pull/67)
- Adding `calc_separation()` to `puma.metrics`, which allows to calculate the separation between two distributions [#27](https://github.com/umami-hep/puma/pull/27)
- Adding Zenodo link

### [v0.1.2] (2022/06/02/02)

- Adding automated coverage comment for pull request [#58](https://github.com/umami-hep/puma/pull/58)
- Fix that colour and legend label can be individually modified in case of flavoured histogram [#57](https://github.com/umami-hep/puma/pull/57)

### [v0.1.1] (2022/05/30)

- Adding documentation for updating the version switcher in the docs [#49](https://github.com/umami-hep/puma/pull/49)
- Adding version support in docs [#42](https://github.com/umami-hep/puma/pull/42)[#45](https://github.com/umami-hep/puma/pull/45)
- Adding development guidelines to the docs [#41](https://github.com/umami-hep/puma/pull/41)
- Adding `logx` [#40](https://github.com/umami-hep/puma/pull/40)
- Adding example page for the fraction scan plots [#38](https://github.com/umami-hep/puma/pull/38)
- Add warning for plotting normalised histograms without saying to in the ylabel [#34](https://github.com/umami-hep/puma/pull/34)
- Adding Docker images [#33](https://github.com/umami-hep/puma/pull/33)
- Remove warning when adding more than one reference histogram is case is allowed [#32](https://github.com/umami-hep/puma/pull/32)
- Update documentation [#24](https://github.com/umami-hep/puma/pull/24)

### [v0.1.0] (2022/05/16)

- Set default number of ratio panels to 0 [#17](https://github.com/umami-hep/puma/pull/17)
- Adding uncertainties to Roc main plots and improving dummy data generator [#14](https://github.com/umami-hep/puma/pull/14)
- Fixing all PEP8 related variable namings [#13](https://github.com/umami-hep/puma/pull/13)
- Adding FractionScan to puma [#8](https://github.com/umami-hep/puma/pull/8)<|MERGE_RESOLUTION|>--- conflicted
+++ resolved
@@ -2,13 +2,10 @@
 
 ### [Latest]
 
-<<<<<<< HEAD
 - Enable Storage of Histogram Objects [!319](https://github.com/umami-hep/puma/pull/319)
-=======
 
 ### [v0.4.6] (2025/05/23)
 
->>>>>>> 84315c04
 - Minor updates and fixes to results class [!316](https://github.com/umami-hep/puma/pull/316)
 - Minor changes to make aux plotting style consistent with GN2 paper [!313](https://github.com/umami-hep/puma/pull/313)
 - Adding support for ratio_group for VarVsVar plots [!311](https://github.com/umami-hep/puma/pull/311)
