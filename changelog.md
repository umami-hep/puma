--- conflicted
+++ resolved
@@ -2,11 +2,8 @@
 
 ### [Latest]
 
-<<<<<<< HEAD
 - Adding Support for Weights to VarVsEff [#348](https://github.com/umami-hep/puma/pull/348)
-=======
 - Update Storage of Plot Objects to Support Custom Flavour Labels [#347](https://github.com/umami-hep/puma/pull/347)
->>>>>>> 2649e106
 - Add option to use background efficiency instead of rejection for ROC curve errors [#345](https://github.com/umami-hep/puma/pull/345)
 - Rename aux.py -> auxiliary.py [#346](https://github.com/umami-hep/puma/pull/346)
 
