# Changelog

### [Latest]
<<<<<<< HEAD
- Adding new high level API [#128](https://github.com/umami-hep/puma/pull/128)
=======

### [v0.1.9] (2022/11/30)

- Adding boosted categories for Xbb to utils [!138](https://github.com/umami-hep/puma/pull/138)
>>>>>>> c4b4cac0
- Running pylint also for tests [#133](https://github.com/umami-hep/puma/pull/133)
- Fix handling of nan values in histograms [#125](https://github.com/umami-hep/puma/pull/125)
- Adding support for under- and overflow bins in `puma.HistogramPlot` [#124](https://github.com/umami-hep/puma/pull/124)
- (Documentation) Adding copy-button to code cells in documentation [#131](https://github.com/umami-hep/puma/pull/131)

### [v0.1.8] (2022/08/30)

- Fix `set_ylim` in `puma.PlotBase` such that y-limits are correctly modified in cases with a y-offset [#119](https://github.com/umami-hep/puma/pull/119)
- Adding example for `puma.Line2DPlot` to the docs [#117](https://github.com/umami-hep/puma/pull/117)
- Adding support for ROC plots without ratio panels (was not possible until now) [#114](https://github.com/umami-hep/puma/pull/114)
- Lines with `label=None` (which is the default) will not appear in the legend anymore [#113](https://github.com/umami-hep/puma/pull/113)
- Adding new function `puma.utils.get_good_linestyles()` for easier linestyle management [#116](https://github.com/umami-hep/puma/pull/116)
- Adding the method `make_linestyle_legend()` which allows to specify an additional legend for linestyles [#113](https://github.com/umami-hep/puma/pull/113)

### [v0.1.7] (2022/08/10)

- Adding new option to place rejection label legend in ROC plots [#109](https://github.com/umami-hep/puma/pull/109)

### [v0.1.6] (2022/07/26)

- Adding support for weighted histograms (`puma.Histogram` now has an optional argument `weights`) [#86](https://github.com/umami-hep/puma/pull/86)
- Fixing bug where code crashed when histograms with discrete values + ratio panel were drawn [#99](https://github.com/umami-hep/puma/pull/99)
- Adding `h5py` to the Docker images [#97](https://github.com/umami-hep/puma/pull/97)
- Adding `transparent` attribute to `PlotObject` class. This allows to specify transparent background when initialising the plot [#96](https://github.com/umami-hep/puma/pull/96)

### [v0.1.5] (2022/07/05)

- Add `linewidth` and `alpha` to legend handles + set `alpha=1` by default (in `puma.Histogram`) [#92](https://github.com/umami-hep/puma/pull/92)
- Decreased default `figsize` for plots with zero or one ratio panels [#90](https://github.com/umami-hep/puma/pull/90)

### [v0.1.4] (2022/06/30)

- Renamed the `puma.FractionScan` and `puma.FractionScanPlot` classes to more general `puma.Line2DPlot` and `pumal.Line2D` [#84](https://github.com/umami-hep/puma/pull/84)
- Splitting `force` argument of `set_log()` method into `force_x` and `force_y` [#83](https://github.com/umami-hep/puma/pull/83)
- Adding `puma.PiePlot` class. Pie chart plots with `puma.HistogramPlot` are no longer possible [#70](https://github.com/umami-hep/puma/pull/70)
- Change default labels of `singlebjets` and `singlecjets` [#82](https://github.com/umami-hep/puma/pull/82)
- Support linestyles for variable vs. efficiency plots [#78](https://github.com/umami-hep/puma/pull/78)

### [v0.1.3] (2022/06/23)

- Adding more flavours to the global config  [#73](https://github.com/umami-hep/puma/pull/73)
- `ratio_group` in `puma.Histogram` objects can no longer be set via `flavour` argument [#74](https://github.com/umami-hep/puma/pull/74)
- Adding example for `plt.show` replacement + adding theme switcher button to docs [#72](https://github.com/umami-hep/puma/pull/72)
- Adding `atlas_tag_outside` and change default for `atlas_second_tag` [#71](https://github.com/umami-hep/puma/pull/71)
- Change default *bb*-jets colour to dark red and vlines to black [#69](https://github.com/umami-hep/puma/pull/69)
- Adding more general `ratio_group` argument to `puma.Histogram` [#67](https://github.com/umami-hep/puma/pull/67)
- Adding `calc_separation()` to `puma.metrics`, which allows to calculate the separation between two distributions [#27](https://github.com/umami-hep/puma/pull/27)
- Adding Zenodo link

### [v0.1.2] (2022/06/02/02)

- Adding automated coverage comment for pull request [#58](https://github.com/umami-hep/puma/pull/58)
- Fix that colour and legend label can be individually modified in case of flavoured histogram [#57](https://github.com/umami-hep/puma/pull/57)

### [v0.1.1] (2022/05/30)

- Adding documentation for updating the version switcher in the docs [#49](https://github.com/umami-hep/puma/pull/49)
- Adding version support in docs [#42](https://github.com/umami-hep/puma/pull/42)[#45](https://github.com/umami-hep/puma/pull/45)
- Adding development guidelines to the docs [#41](https://github.com/umami-hep/puma/pull/41)
- Adding `logx` [#40](https://github.com/umami-hep/puma/pull/40)
- Adding example page for the fraction scan plots [#38](https://github.com/umami-hep/puma/pull/38)
- Add warning for plotting normalised histograms without saying to in the ylabel [#34](https://github.com/umami-hep/puma/pull/34)
- Adding Docker images [#33](https://github.com/umami-hep/puma/pull/33)
- Remove warning when adding more than one reference histogram is case is allowed [#32](https://github.com/umami-hep/puma/pull/32)
- Update documentation [#24](https://github.com/umami-hep/puma/pull/24)

### [v0.1.0] (2022/05/16)

- Set default number of ratio panels to 0 [#17](https://github.com/umami-hep/puma/pull/17)
- Adding uncertainties to Roc main plots and improving dummy data generator [#14](https://github.com/umami-hep/puma/pull/14)
- Fixing all PEP8 related variable namings [#13](https://github.com/umami-hep/puma/pull/13)
- Adding FractionScan to puma [#8](https://github.com/umami-hep/puma/pull/8)<|MERGE_RESOLUTION|>--- conflicted
+++ resolved
@@ -1,14 +1,12 @@
 # Changelog
 
 ### [Latest]
-<<<<<<< HEAD
+
 - Adding new high level API [#128](https://github.com/umami-hep/puma/pull/128)
-=======
 
 ### [v0.1.9] (2022/11/30)
 
 - Adding boosted categories for Xbb to utils [!138](https://github.com/umami-hep/puma/pull/138)
->>>>>>> c4b4cac0
 - Running pylint also for tests [#133](https://github.com/umami-hep/puma/pull/133)
 - Fix handling of nan values in histograms [#125](https://github.com/umami-hep/puma/pull/125)
 - Adding support for under- and overflow bins in `puma.HistogramPlot` [#124](https://github.com/umami-hep/puma/pull/124)
