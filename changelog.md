# Changelog

### [Latest]

<<<<<<< HEAD
- Adding support for weighted histograms (`puma.Histogram` now has an optional argument `weights`) [#86](https://github.com/umami-hep/puma/pull/86)
=======
- Add `linewidth` and `alpha` to legend handles + set `alpha=1` by default (in `puma.Histogram`) [#92](https://github.com/umami-hep/puma/pull/92)
- Decreased default `figsize` for plots with zero or one ratio panels [#90](https://github.com/umami-hep/puma/pull/90)
>>>>>>> 7394de02

### [v0.1.4]

- Renamed the `puma.FractionScan` and `puma.FractionScanPlot` classes to more general `puma.Line2DPlot` and `pumal.Line2D` [#84](https://github.com/umami-hep/puma/pull/84)
- Splitting `force` argument of `set_log()` method into `force_x` and `force_y` [#83](https://github.com/umami-hep/puma/pull/83)
- Adding `puma.PiePlot` class. Pie chart plots with `puma.HistogramPlot` are no longer possible [#70](https://github.com/umami-hep/puma/pull/70)
- Change default labels of `singlebjets` and `singlecjets` [#82](https://github.com/umami-hep/puma/pull/82)
- Support linestyles for variable vs. efficiency plots [#78](https://github.com/umami-hep/puma/pull/78)

### [v0.1.3]

- Adding more flavours to the global config  [#73](https://github.com/umami-hep/puma/pull/73)
- `ratio_group` in `puma.Histogram` objects can no longer be set via `flavour` argument [#74](https://github.com/umami-hep/puma/pull/74)
- Adding example for `plt.show` replacement + adding theme switcher button to docs [#72](https://github.com/umami-hep/puma/pull/72)
- Adding `atlas_tag_outside` and change default for `atlas_second_tag` [#71](https://github.com/umami-hep/puma/pull/71)
- Change default *bb*-jets colour to dark red and vlines to black [#69](https://github.com/umami-hep/puma/pull/69)
- Adding more general `ratio_group` argument to `puma.Histogram` [#67](https://github.com/umami-hep/puma/pull/67)
- Adding `calc_separation()` to `puma.metrics`, which allows to calculate the separation between two distributions [#27](https://github.com/umami-hep/puma/pull/27)
- Adding Zenodo link

### [v0.1.2]

- Adding automated coverage comment for pull request [#58](https://github.com/umami-hep/puma/pull/58)
- Fix that colour and legend label can be individually modified in case of flavoured histogram [#57](https://github.com/umami-hep/puma/pull/57)

### [v0.1.1]

- Adding documentation for updating the version switcher in the docs [#49](https://github.com/umami-hep/puma/pull/49)
- Adding version support in docs [#42](https://github.com/umami-hep/puma/pull/42)[#45](https://github.com/umami-hep/puma/pull/45)
- Adding development guidelines to the docs [#41](https://github.com/umami-hep/puma/pull/41)
- Adding `logx` [#40](https://github.com/umami-hep/puma/pull/40)
- Adding example page for the fraction scan plots [#38](https://github.com/umami-hep/puma/pull/38)
- Add warning for plotting normalised histograms without saying to in the ylabel [#34](https://github.com/umami-hep/puma/pull/34)
- Adding Docker images [#33](https://github.com/umami-hep/puma/pull/33)
- Remove warning when adding more than one reference histogram is case is allowed [#32](https://github.com/umami-hep/puma/pull/32)
- Update documentation [#24](https://github.com/umami-hep/puma/pull/24)

### [v0.1.0]

- Set default number of ratio panels to 0 [#17](https://github.com/umami-hep/puma/pull/17)
- Adding uncertainties to Roc main plots and improving dummy data generator [#14](https://github.com/umami-hep/puma/pull/14)
- Fixing all PEP8 related variable namings [#13](https://github.com/umami-hep/puma/pull/13)
- Adding FractionScan to puma [#8](https://github.com/umami-hep/puma/pull/8)<|MERGE_RESOLUTION|>--- conflicted
+++ resolved
@@ -2,12 +2,9 @@
 
 ### [Latest]
 
-<<<<<<< HEAD
 - Adding support for weighted histograms (`puma.Histogram` now has an optional argument `weights`) [#86](https://github.com/umami-hep/puma/pull/86)
-=======
 - Add `linewidth` and `alpha` to legend handles + set `alpha=1` by default (in `puma.Histogram`) [#92](https://github.com/umami-hep/puma/pull/92)
 - Decreased default `figsize` for plots with zero or one ratio panels [#90](https://github.com/umami-hep/puma/pull/90)
->>>>>>> 7394de02
 
 ### [v0.1.4]
 
