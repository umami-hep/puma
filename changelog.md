# Changelog

### [Latest]
<<<<<<< HEAD
- Minor updates for aux task plots [!273](https://github.com/umami-hep/puma/pull/273)
=======

- Added better support in yuma, allowing for tau rejection, tau tagging, and Xbb plots [!272](https://github.com/umami-hep/puma/pull/272)
>>>>>>> 8994fa55
- Redefined fake rate [!268](https://github.com/umami-hep/puma/pull/268)
- Removed padded tracks from consideration when generating track origin classification CM [!267](https://github.com/umami-hep/puma/pull/267)
- Confusion Matrix: added per-class fake rates plus minor appearance changes [!266](https://github.com/umami-hep/puma/pull/266)

### [v0.3.5] (2024/04/23)

- Fixed a problem in the Confusion Matrix normalization, and adopted a more clear naming convention; removed decimals from the matrix plot if the entry is an integer (useful for raw counts confusion matrix) [!262](https://github.com/umami-hep/puma/pull/262)
- Added matrix plot API, confusion matrix function, and Track Origin confusion matrix plot [!258](https://github.com/umami-hep/puma/pull/258)
- Fix setting ymin_ratio (and ymax_ratio) in PlotBase if it is zero [!261](https://github.com/umami-hep/puma/pull/261)
- Fixed shuffling bug in aux_results and modified treatment of single-track vertices [!259](https://github.com/umami-hep/puma/pull/259)

### [v0.3.4] (2024/02/26)

- Better filenames when using HLAPI [!256](https://github.com/umami-hep/puma/pull/256)
- Switch to MkDocs for documentation [!254](https://github.com/umami-hep/puma/pull/254)
- Fixed minor bug in HF vertex merging [!255](https://github.com/umami-hep/puma/pull/255)
- Fixed removal of reconstructed PVs and modified which vertexing plots are produced given a jet flavour [!253](https://github.com/umami-hep/puma/pull/253)
- Updated AuxResults class to more closely match Yuma implementation of Results class [!252](https://github.com/umami-hep/puma/pull/252)
- Moving plotting tutorials from main FTAG page here [!249](https://github.com/umami-hep/puma/pull/249)
- Cleanup of plot names for high-level plotting interface, and yuma refactor [!244](https://github.com/umami-hep/puma/pull/244)
- Update tables version from 3.7.0 to 3.8.0 [!245](https://github.com/umami-hep/puma/pull/245)
- Fix taggers selection configuration for yuma [!247](https://github.com/umami-hep/puma/pull/247)
- Allow yuma base path to work with tagger sample dir [!246](https://github.com/umami-hep/puma/pull/246)
- Fix marker resizing in VarVsVar [!243](https://github.com/umami-hep/puma/pull/243)

### [v0.3.3] (2024/02/26)

- Load ptau in Results class [!242](https://github.com/umami-hep/puma/pull/242)
- Update ruff, improve coverage [!241](https://github.com/umami-hep/puma/pull/241)
- Extend ftau support and remove discriminant code [!240](https://github.com/umami-hep/puma/pull/240)
- Fix ROC x-range config for yuma [!239](https://github.com/umami-hep/puma/pull/239)
- Allow for base dir Yuma loading [!238](https://github.com/umami-hep/puma/pull/238)
- Improve and generalize vertexing performance tools [!229](https://github.com/umami-hep/puma/pull/229)
- More improvements to Yuma configuration [!237](https://github.com/umami-hep/puma/pull/237)
- Autoinstall deps and steamline yuma config [!236](https://github.com/umami-hep/puma/pull/236)

### [v0.3.2] (2024/02/13)

- Minor fixes and improvements to yaml plotting interface [!235](https://github.com/umami-hep/puma/pull/235)
- Added ability to plot from yaml configs [!204](https://github.com/umami-hep/puma/pull/204)
- Add support for multiple perf_vars in HLAPI [!233](https://github.com/umami-hep/puma/pull/233)
- Remove scipy dependency [!232](https://github.com/umami-hep/puma/pull/232)
- Extended usable range for metrics.weighted_percentile with double precision [!231](https://github.com/umami-hep/puma/pull/231)
- Consistent fc scan colours [!228](https://github.com/umami-hep/puma/pull/228)
- Add tools for plotting vertexing performance. [!216](https://github.com/umami-hep/puma/pull/216)

### [v0.3.1] (2023/11/27)

- Update versions and add vscode settings [!226](https://github.com/umami-hep/puma/pull/226)
- Update ratio uncertainty calculation [!225](https://github.com/umami-hep/puma/pull/225)
- Adding option for initialising histograms with pre-binned distributions. [!221](https://github.com/umami-hep/puma/pull/221)
- Add NaN filtering for HL plots. Bump atlas-ftag-tools version to 0.1.11. [!220](https://github.com/umami-hep/puma/pull/220)
- Making Under- and Overflow bins default in histograms [!218](https://github.com/umami-hep/puma/pull/218)

### [v0.3.0] (2023/10/03)

- Fix publish workflow, update tools package
- Fix docs build [!215](https://github.com/umami-hep/puma/pull/215)
- Make fc plots configurable and default to logscale [!214](https://github.com/umami-hep/puma/pull/214)
- Various improvements for efficiency profile plots [!208](https://github.com/umami-hep/puma/pull/208)
- Adding documentation for Data/MC plots [!211](https://github.com/umami-hep/puma/pull/211)
- Update linters [!210](https://github.com/umami-hep/puma/pull/210)
- Fix tagger discriminant bug, add future imports [!209](https://github.com/umami-hep/puma/pull/209)
- Add weight support for efficiency calculation [!206](https://github.com/umami-hep/puma/pull/206)
- Add tagger specific cuts to results [!205](https://github.com/umami-hep/puma/pull/205)
- Generalise ROC curve ratio grouping [!202](https://github.com/umami-hep/puma/pull/202)

### [v0.2.8] (2023/08/09)

- HL fraction scan plot bugfix [!201](https://github.com/umami-hep/puma/pull/201)
- Support for custom ROC ratio reference [!200](https://github.com/umami-hep/puma/pull/200)
- Fixes for older numpy version [!198](https://github.com/umami-hep/puma/pull/198), [!199](https://github.com/umami-hep/puma/pull/199)
- Replace error hatching with filling for histograms [!194](https://github.com/umami-hep/puma/pull/194)
- Add efficiency string to fc plots [!193](https://github.com/umami-hep/puma/pull/193)
- Add option to deterime optimal fc [!188](https://github.com/umami-hep/puma/pull/188)

### [v0.2.7] (2023/07/17)

- Updating ATLAS-FTAG-Tools package [!190](https://github.com/umami-hep/puma/pull/190)
- Adding Data/MC Plots capabilities to the histogram classes [!187](https://github.com/umami-hep/puma/pull/187)

### [v0.2.6] (2023/06/01)

- Fixing issue in use_atlas_tag [!184](https://github.com/umami-hep/puma/pull/184)
- Add probability plots to HLAPI and support WP vlines [!183](https://github.com/umami-hep/puma/pull/183)

### [v0.2.5] (2023/05/12)

- Update requirements to include atlas-ftag-tools v0.1.3 [!180](https://github.com/umami-hep/puma/pull/180)
- Use `VarVsVar` as a base class for `VarVsEff` [!179](https://github.com/umami-hep/puma/pull/179)
- Adding fraction scans to high level API [!178](https://github.com/umami-hep/puma/pull/178)
- Update pre-commit (using ruff) and store tagger scores as structured array [!177](https://github.com/umami-hep/puma/pull/177)
- Remove dev image [!176](https://github.com/umami-hep/puma/pull/176)
- Fix bug in ratio axis limits [!175](https://github.com/umami-hep/puma/pull/175)
- Add `VarVsVar` plot [!172](https://github.com/umami-hep/puma/pull/172)

### [v0.2.4] (2023/04/06)

- Replace `dijets` category with `QCD` category [!170](https://github.com/umami-hep/puma/pull/170)

### [v0.2.3] (2023/03/28)

- Integrate [atlas-ftag-tools](https://github.com/umami-hep/atlas-ftag-tools/) package [!168](https://github.com/umami-hep/puma/pull/168)
- HLAPI and CI Updates [!165](https://github.com/umami-hep/puma/pull/165)
- Extend format saving options [!160](https://github.com/umami-hep/puma/pull/160)

### [v0.2.2] (2023/02/28)

- Cast scores to full precision [!159](https://github.com/umami-hep/puma/pull/159)
- Add Xbb Support [!157](https://github.com/umami-hep/puma/pull/157)
- Improvements to the high level API [!155](https://github.com/umami-hep/puma/pull/155)
- Fixate the python container version [!153](https://github.com/umami-hep/puma/pull/153)
- Improve ROC format [#146](https://github.com/umami-hep/puma/pull/149)
- Fix for CI [!152](https://github.com/umami-hep/puma/pull/152)

### [v0.2.1] (2022/12/15)

- Change legend label of `dijets` [#146](https://github.com/umami-hep/puma/pull/146)

### [v0.2.0] (2022/12/09)

- Adding new high level API [#128](https://github.com/umami-hep/puma/pull/128)

### [v0.1.9] (2022/11/30)

- Adding boosted categories for Xbb to utils [!138](https://github.com/umami-hep/puma/pull/138)
- Running pylint also for tests [#133](https://github.com/umami-hep/puma/pull/133)
- Fix handling of nan values in histograms [#125](https://github.com/umami-hep/puma/pull/125)
- Adding support for under- and overflow bins in `puma.HistogramPlot` [#124](https://github.com/umami-hep/puma/pull/124)
- (Documentation) Adding copy-button to code cells in documentation [#131](https://github.com/umami-hep/puma/pull/131)

### [v0.1.8] (2022/08/30)

- Fix `set_ylim` in `puma.PlotBase` such that y-limits are correctly modified in cases with a y-offset [#119](https://github.com/umami-hep/puma/pull/119)
- Adding example for `puma.Line2DPlot` to the docs [#117](https://github.com/umami-hep/puma/pull/117)
- Adding support for ROC plots without ratio panels (was not possible until now) [#114](https://github.com/umami-hep/puma/pull/114)
- Lines with `label=None` (which is the default) will not appear in the legend anymore [#113](https://github.com/umami-hep/puma/pull/113)
- Adding new function `puma.utils.get_good_linestyles()` for easier linestyle management [#116](https://github.com/umami-hep/puma/pull/116)
- Adding the method `make_linestyle_legend()` which allows to specify an additional legend for linestyles [#113](https://github.com/umami-hep/puma/pull/113)

### [v0.1.7] (2022/08/10)

- Adding new option to place rejection label legend in ROC plots [#109](https://github.com/umami-hep/puma/pull/109)

### [v0.1.6] (2022/07/26)

- Adding support for weighted histograms (`puma.Histogram` now has an optional argument `weights`) [#86](https://github.com/umami-hep/puma/pull/86)
- Fixing bug where code crashed when histograms with discrete values + ratio panel were drawn [#99](https://github.com/umami-hep/puma/pull/99)
- Adding `h5py` to the Docker images [#97](https://github.com/umami-hep/puma/pull/97)
- Adding `transparent` attribute to `PlotObject` class. This allows to specify transparent background when initialising the plot [#96](https://github.com/umami-hep/puma/pull/96)

### [v0.1.5] (2022/07/05)

- Add `linewidth` and `alpha` to legend handles + set `alpha=1` by default (in `puma.Histogram`) [#92](https://github.com/umami-hep/puma/pull/92)
- Decreased default `figsize` for plots with zero or one ratio panels [#90](https://github.com/umami-hep/puma/pull/90)

### [v0.1.4] (2022/06/30)

- Renamed the `puma.FractionScan` and `puma.FractionScanPlot` classes to more general `puma.Line2DPlot` and `pumal.Line2D` [#84](https://github.com/umami-hep/puma/pull/84)
- Splitting `force` argument of `set_log()` method into `force_x` and `force_y` [#83](https://github.com/umami-hep/puma/pull/83)
- Adding `puma.PiePlot` class. Pie chart plots with `puma.HistogramPlot` are no longer possible [#70](https://github.com/umami-hep/puma/pull/70)
- Change default labels of `singlebjets` and `singlecjets` [#82](https://github.com/umami-hep/puma/pull/82)
- Support linestyles for variable vs. efficiency plots [#78](https://github.com/umami-hep/puma/pull/78)

### [v0.1.3] (2022/06/23)

- Adding more flavours to the global config  [#73](https://github.com/umami-hep/puma/pull/73)
- `ratio_group` in `puma.Histogram` objects can no longer be set via `flavour` argument [#74](https://github.com/umami-hep/puma/pull/74)
- Adding example for `plt.show` replacement + adding theme switcher button to docs [#72](https://github.com/umami-hep/puma/pull/72)
- Adding `atlas_tag_outside` and change default for `atlas_second_tag` [#71](https://github.com/umami-hep/puma/pull/71)
- Change default *bb*-jets colour to dark red and vlines to black [#69](https://github.com/umami-hep/puma/pull/69)
- Adding more general `ratio_group` argument to `puma.Histogram` [#67](https://github.com/umami-hep/puma/pull/67)
- Adding `calc_separation()` to `puma.metrics`, which allows to calculate the separation between two distributions [#27](https://github.com/umami-hep/puma/pull/27)
- Adding Zenodo link

### [v0.1.2] (2022/06/02/02)

- Adding automated coverage comment for pull request [#58](https://github.com/umami-hep/puma/pull/58)
- Fix that colour and legend label can be individually modified in case of flavoured histogram [#57](https://github.com/umami-hep/puma/pull/57)

### [v0.1.1] (2022/05/30)

- Adding documentation for updating the version switcher in the docs [#49](https://github.com/umami-hep/puma/pull/49)
- Adding version support in docs [#42](https://github.com/umami-hep/puma/pull/42)[#45](https://github.com/umami-hep/puma/pull/45)
- Adding development guidelines to the docs [#41](https://github.com/umami-hep/puma/pull/41)
- Adding `logx` [#40](https://github.com/umami-hep/puma/pull/40)
- Adding example page for the fraction scan plots [#38](https://github.com/umami-hep/puma/pull/38)
- Add warning for plotting normalised histograms without saying to in the ylabel [#34](https://github.com/umami-hep/puma/pull/34)
- Adding Docker images [#33](https://github.com/umami-hep/puma/pull/33)
- Remove warning when adding more than one reference histogram is case is allowed [#32](https://github.com/umami-hep/puma/pull/32)
- Update documentation [#24](https://github.com/umami-hep/puma/pull/24)

### [v0.1.0] (2022/05/16)

- Set default number of ratio panels to 0 [#17](https://github.com/umami-hep/puma/pull/17)
- Adding uncertainties to Roc main plots and improving dummy data generator [#14](https://github.com/umami-hep/puma/pull/14)
- Fixing all PEP8 related variable namings [#13](https://github.com/umami-hep/puma/pull/13)
- Adding FractionScan to puma [#8](https://github.com/umami-hep/puma/pull/8)<|MERGE_RESOLUTION|>--- conflicted
+++ resolved
@@ -1,12 +1,8 @@
 # Changelog
 
 ### [Latest]
-<<<<<<< HEAD
 - Minor updates for aux task plots [!273](https://github.com/umami-hep/puma/pull/273)
-=======
-
 - Added better support in yuma, allowing for tau rejection, tau tagging, and Xbb plots [!272](https://github.com/umami-hep/puma/pull/272)
->>>>>>> 8994fa55
 - Redefined fake rate [!268](https://github.com/umami-hep/puma/pull/268)
 - Removed padded tracks from consideration when generating track origin classification CM [!267](https://github.com/umami-hep/puma/pull/267)
 - Confusion Matrix: added per-class fake rates plus minor appearance changes [!266](https://github.com/umami-hep/puma/pull/266)
