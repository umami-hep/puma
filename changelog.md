# Changelog

### [Latest]
<<<<<<< HEAD
- Updated variable names for aux task outputs to be consistent with Salt [!270](https://github.com/umami-hep/puma/pull/270)
=======
- Merged precision and recall in one single function [!276](https://github.com/umami-hep/puma/pull/276)
- Added functions for precision and recall scores [!275](https://github.com/umami-hep/puma/pull/275)
- Minor updates for aux task plots [!273](https://github.com/umami-hep/puma/pull/273)
- Added better support in yuma, allowing for tau rejection, tau tagging, and Xbb plots [!272](https://github.com/umami-hep/puma/pull/272)
>>>>>>> aed0be55
- Redefined fake rate [!268](https://github.com/umami-hep/puma/pull/268)
- Removed padded tracks from consideration when generating track origin classification CM [!267](https://github.com/umami-hep/puma/pull/267)
- Confusion Matrix: added per-class fake rates plus minor appearance changes [!266](https://github.com/umami-hep/puma/pull/266)

### [v0.3.5] (2024/04/23)

- Fixed a problem in the Confusion Matrix normalization, and adopted a more clear naming convention; removed decimals from the matrix plot if the entry is an integer (useful for raw counts confusion matrix) [!262](https://github.com/umami-hep/puma/pull/262)
- Added matrix plot API, confusion matrix function, and Track Origin confusion matrix plot [!258](https://github.com/umami-hep/puma/pull/258)
- Fix setting ymin_ratio (and ymax_ratio) in PlotBase if it is zero [!261](https://github.com/umami-hep/puma/pull/261)
- Fixed shuffling bug in aux_results and modified treatment of single-track vertices [!259](https://github.com/umami-hep/puma/pull/259)

### [v0.3.4] (2024/02/26)

- Better filenames when using HLAPI [!256](https://github.com/umami-hep/puma/pull/256)
- Switch to MkDocs for documentation [!254](https://github.com/umami-hep/puma/pull/254)
- Fixed minor bug in HF vertex merging [!255](https://github.com/umami-hep/puma/pull/255)
- Fixed removal of reconstructed PVs and modified which vertexing plots are produced given a jet flavour [!253](https://github.com/umami-hep/puma/pull/253)
- Updated AuxResults class to more closely match Yuma implementation of Results class [!252](https://github.com/umami-hep/puma/pull/252)
- Moving plotting tutorials from main FTAG page here [!249](https://github.com/umami-hep/puma/pull/249)
- Cleanup of plot names for high-level plotting interface, and yuma refactor [!244](https://github.com/umami-hep/puma/pull/244)
- Update tables version from 3.7.0 to 3.8.0 [!245](https://github.com/umami-hep/puma/pull/245)
- Fix taggers selection configuration for yuma [!247](https://github.com/umami-hep/puma/pull/247)
- Allow yuma base path to work with tagger sample dir [!246](https://github.com/umami-hep/puma/pull/246)
- Fix marker resizing in VarVsVar [!243](https://github.com/umami-hep/puma/pull/243)

### [v0.3.3] (2024/02/26)

- Load ptau in Results class [!242](https://github.com/umami-hep/puma/pull/242)
- Update ruff, improve coverage [!241](https://github.com/umami-hep/puma/pull/241)
- Extend ftau support and remove discriminant code [!240](https://github.com/umami-hep/puma/pull/240)
- Fix ROC x-range config for yuma [!239](https://github.com/umami-hep/puma/pull/239)
- Allow for base dir Yuma loading [!238](https://github.com/umami-hep/puma/pull/238)
- Improve and generalize vertexing performance tools [!229](https://github.com/umami-hep/puma/pull/229)
- More improvements to Yuma configuration [!237](https://github.com/umami-hep/puma/pull/237)
- Autoinstall deps and steamline yuma config [!236](https://github.com/umami-hep/puma/pull/236)

### [v0.3.2] (2024/02/13)

- Minor fixes and improvements to yaml plotting interface [!235](https://github.com/umami-hep/puma/pull/235)
- Added ability to plot from yaml configs [!204](https://github.com/umami-hep/puma/pull/204)
- Add support for multiple perf_vars in HLAPI [!233](https://github.com/umami-hep/puma/pull/233)
- Remove scipy dependency [!232](https://github.com/umami-hep/puma/pull/232)
- Extended usable range for metrics.weighted_percentile with double precision [!231](https://github.com/umami-hep/puma/pull/231)
- Consistent fc scan colours [!228](https://github.com/umami-hep/puma/pull/228)
- Add tools for plotting vertexing performance. [!216](https://github.com/umami-hep/puma/pull/216)

### [v0.3.1] (2023/11/27)

- Update versions and add vscode settings [!226](https://github.com/umami-hep/puma/pull/226)
- Update ratio uncertainty calculation [!225](https://github.com/umami-hep/puma/pull/225)
- Adding option for initialising histograms with pre-binned distributions. [!221](https://github.com/umami-hep/puma/pull/221)
- Add NaN filtering for HL plots. Bump atlas-ftag-tools version to 0.1.11. [!220](https://github.com/umami-hep/puma/pull/220)
- Making Under- and Overflow bins default in histograms [!218](https://github.com/umami-hep/puma/pull/218)

### [v0.3.0] (2023/10/03)

- Fix publish workflow, update tools package
- Fix docs build [!215](https://github.com/umami-hep/puma/pull/215)
- Make fc plots configurable and default to logscale [!214](https://github.com/umami-hep/puma/pull/214)
- Various improvements for efficiency profile plots [!208](https://github.com/umami-hep/puma/pull/208)
- Adding documentation for Data/MC plots [!211](https://github.com/umami-hep/puma/pull/211)
- Update linters [!210](https://github.com/umami-hep/puma/pull/210)
- Fix tagger discriminant bug, add future imports [!209](https://github.com/umami-hep/puma/pull/209)
- Add weight support for efficiency calculation [!206](https://github.com/umami-hep/puma/pull/206)
- Add tagger specific cuts to results [!205](https://github.com/umami-hep/puma/pull/205)
- Generalise ROC curve ratio grouping [!202](https://github.com/umami-hep/puma/pull/202)

### [v0.2.8] (2023/08/09)

- HL fraction scan plot bugfix [!201](https://github.com/umami-hep/puma/pull/201)
- Support for custom ROC ratio reference [!200](https://github.com/umami-hep/puma/pull/200)
- Fixes for older numpy version [!198](https://github.com/umami-hep/puma/pull/198), [!199](https://github.com/umami-hep/puma/pull/199)
- Replace error hatching with filling for histograms [!194](https://github.com/umami-hep/puma/pull/194)
- Add efficiency string to fc plots [!193](https://github.com/umami-hep/puma/pull/193)
- Add option to deterime optimal fc [!188](https://github.com/umami-hep/puma/pull/188)

### [v0.2.7] (2023/07/17)

- Updating ATLAS-FTAG-Tools package [!190](https://github.com/umami-hep/puma/pull/190)
- Adding Data/MC Plots capabilities to the histogram classes [!187](https://github.com/umami-hep/puma/pull/187)

### [v0.2.6] (2023/06/01)

- Fixing issue in use_atlas_tag [!184](https://github.com/umami-hep/puma/pull/184)
- Add probability plots to HLAPI and support WP vlines [!183](https://github.com/umami-hep/puma/pull/183)

### [v0.2.5] (2023/05/12)

- Update requirements to include atlas-ftag-tools v0.1.3 [!180](https://github.com/umami-hep/puma/pull/180)
- Use `VarVsVar` as a base class for `VarVsEff` [!179](https://github.com/umami-hep/puma/pull/179)
- Adding fraction scans to high level API [!178](https://github.com/umami-hep/puma/pull/178)
- Update pre-commit (using ruff) and store tagger scores as structured array [!177](https://github.com/umami-hep/puma/pull/177)
- Remove dev image [!176](https://github.com/umami-hep/puma/pull/176)
- Fix bug in ratio axis limits [!175](https://github.com/umami-hep/puma/pull/175)
- Add `VarVsVar` plot [!172](https://github.com/umami-hep/puma/pull/172)

### [v0.2.4] (2023/04/06)

- Replace `dijets` category with `QCD` category [!170](https://github.com/umami-hep/puma/pull/170)

### [v0.2.3] (2023/03/28)

- Integrate [atlas-ftag-tools](https://github.com/umami-hep/atlas-ftag-tools/) package [!168](https://github.com/umami-hep/puma/pull/168)
- HLAPI and CI Updates [!165](https://github.com/umami-hep/puma/pull/165)
- Extend format saving options [!160](https://github.com/umami-hep/puma/pull/160)

### [v0.2.2] (2023/02/28)

- Cast scores to full precision [!159](https://github.com/umami-hep/puma/pull/159)
- Add Xbb Support [!157](https://github.com/umami-hep/puma/pull/157)
- Improvements to the high level API [!155](https://github.com/umami-hep/puma/pull/155)
- Fixate the python container version [!153](https://github.com/umami-hep/puma/pull/153)
- Improve ROC format [#146](https://github.com/umami-hep/puma/pull/149)
- Fix for CI [!152](https://github.com/umami-hep/puma/pull/152)

### [v0.2.1] (2022/12/15)

- Change legend label of `dijets` [#146](https://github.com/umami-hep/puma/pull/146)

### [v0.2.0] (2022/12/09)

- Adding new high level API [#128](https://github.com/umami-hep/puma/pull/128)

### [v0.1.9] (2022/11/30)

- Adding boosted categories for Xbb to utils [!138](https://github.com/umami-hep/puma/pull/138)
- Running pylint also for tests [#133](https://github.com/umami-hep/puma/pull/133)
- Fix handling of nan values in histograms [#125](https://github.com/umami-hep/puma/pull/125)
- Adding support for under- and overflow bins in `puma.HistogramPlot` [#124](https://github.com/umami-hep/puma/pull/124)
- (Documentation) Adding copy-button to code cells in documentation [#131](https://github.com/umami-hep/puma/pull/131)

### [v0.1.8] (2022/08/30)

- Fix `set_ylim` in `puma.PlotBase` such that y-limits are correctly modified in cases with a y-offset [#119](https://github.com/umami-hep/puma/pull/119)
- Adding example for `puma.Line2DPlot` to the docs [#117](https://github.com/umami-hep/puma/pull/117)
- Adding support for ROC plots without ratio panels (was not possible until now) [#114](https://github.com/umami-hep/puma/pull/114)
- Lines with `label=None` (which is the default) will not appear in the legend anymore [#113](https://github.com/umami-hep/puma/pull/113)
- Adding new function `puma.utils.get_good_linestyles()` for easier linestyle management [#116](https://github.com/umami-hep/puma/pull/116)
- Adding the method `make_linestyle_legend()` which allows to specify an additional legend for linestyles [#113](https://github.com/umami-hep/puma/pull/113)

### [v0.1.7] (2022/08/10)

- Adding new option to place rejection label legend in ROC plots [#109](https://github.com/umami-hep/puma/pull/109)

### [v0.1.6] (2022/07/26)

- Adding support for weighted histograms (`puma.Histogram` now has an optional argument `weights`) [#86](https://github.com/umami-hep/puma/pull/86)
- Fixing bug where code crashed when histograms with discrete values + ratio panel were drawn [#99](https://github.com/umami-hep/puma/pull/99)
- Adding `h5py` to the Docker images [#97](https://github.com/umami-hep/puma/pull/97)
- Adding `transparent` attribute to `PlotObject` class. This allows to specify transparent background when initialising the plot [#96](https://github.com/umami-hep/puma/pull/96)

### [v0.1.5] (2022/07/05)

- Add `linewidth` and `alpha` to legend handles + set `alpha=1` by default (in `puma.Histogram`) [#92](https://github.com/umami-hep/puma/pull/92)
- Decreased default `figsize` for plots with zero or one ratio panels [#90](https://github.com/umami-hep/puma/pull/90)

### [v0.1.4] (2022/06/30)

- Renamed the `puma.FractionScan` and `puma.FractionScanPlot` classes to more general `puma.Line2DPlot` and `pumal.Line2D` [#84](https://github.com/umami-hep/puma/pull/84)
- Splitting `force` argument of `set_log()` method into `force_x` and `force_y` [#83](https://github.com/umami-hep/puma/pull/83)
- Adding `puma.PiePlot` class. Pie chart plots with `puma.HistogramPlot` are no longer possible [#70](https://github.com/umami-hep/puma/pull/70)
- Change default labels of `singlebjets` and `singlecjets` [#82](https://github.com/umami-hep/puma/pull/82)
- Support linestyles for variable vs. efficiency plots [#78](https://github.com/umami-hep/puma/pull/78)

### [v0.1.3] (2022/06/23)

- Adding more flavours to the global config  [#73](https://github.com/umami-hep/puma/pull/73)
- `ratio_group` in `puma.Histogram` objects can no longer be set via `flavour` argument [#74](https://github.com/umami-hep/puma/pull/74)
- Adding example for `plt.show` replacement + adding theme switcher button to docs [#72](https://github.com/umami-hep/puma/pull/72)
- Adding `atlas_tag_outside` and change default for `atlas_second_tag` [#71](https://github.com/umami-hep/puma/pull/71)
- Change default *bb*-jets colour to dark red and vlines to black [#69](https://github.com/umami-hep/puma/pull/69)
- Adding more general `ratio_group` argument to `puma.Histogram` [#67](https://github.com/umami-hep/puma/pull/67)
- Adding `calc_separation()` to `puma.metrics`, which allows to calculate the separation between two distributions [#27](https://github.com/umami-hep/puma/pull/27)
- Adding Zenodo link

### [v0.1.2] (2022/06/02/02)

- Adding automated coverage comment for pull request [#58](https://github.com/umami-hep/puma/pull/58)
- Fix that colour and legend label can be individually modified in case of flavoured histogram [#57](https://github.com/umami-hep/puma/pull/57)

### [v0.1.1] (2022/05/30)

- Adding documentation for updating the version switcher in the docs [#49](https://github.com/umami-hep/puma/pull/49)
- Adding version support in docs [#42](https://github.com/umami-hep/puma/pull/42)[#45](https://github.com/umami-hep/puma/pull/45)
- Adding development guidelines to the docs [#41](https://github.com/umami-hep/puma/pull/41)
- Adding `logx` [#40](https://github.com/umami-hep/puma/pull/40)
- Adding example page for the fraction scan plots [#38](https://github.com/umami-hep/puma/pull/38)
- Add warning for plotting normalised histograms without saying to in the ylabel [#34](https://github.com/umami-hep/puma/pull/34)
- Adding Docker images [#33](https://github.com/umami-hep/puma/pull/33)
- Remove warning when adding more than one reference histogram is case is allowed [#32](https://github.com/umami-hep/puma/pull/32)
- Update documentation [#24](https://github.com/umami-hep/puma/pull/24)

### [v0.1.0] (2022/05/16)

- Set default number of ratio panels to 0 [#17](https://github.com/umami-hep/puma/pull/17)
- Adding uncertainties to Roc main plots and improving dummy data generator [#14](https://github.com/umami-hep/puma/pull/14)
- Fixing all PEP8 related variable namings [#13](https://github.com/umami-hep/puma/pull/13)
- Adding FractionScan to puma [#8](https://github.com/umami-hep/puma/pull/8)<|MERGE_RESOLUTION|>--- conflicted
+++ resolved
@@ -1,14 +1,11 @@
 # Changelog
 
 ### [Latest]
-<<<<<<< HEAD
 - Updated variable names for aux task outputs to be consistent with Salt [!270](https://github.com/umami-hep/puma/pull/270)
-=======
 - Merged precision and recall in one single function [!276](https://github.com/umami-hep/puma/pull/276)
 - Added functions for precision and recall scores [!275](https://github.com/umami-hep/puma/pull/275)
 - Minor updates for aux task plots [!273](https://github.com/umami-hep/puma/pull/273)
 - Added better support in yuma, allowing for tau rejection, tau tagging, and Xbb plots [!272](https://github.com/umami-hep/puma/pull/272)
->>>>>>> aed0be55
 - Redefined fake rate [!268](https://github.com/umami-hep/puma/pull/268)
 - Removed padded tracks from consideration when generating track origin classification CM [!267](https://github.com/umami-hep/puma/pull/267)
 - Confusion Matrix: added per-class fake rates plus minor appearance changes [!266](https://github.com/umami-hep/puma/pull/266)
