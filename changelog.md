# Changelog

### [Latest]
<<<<<<< HEAD
- Added matrix plot API, confusion matrix function, and Track Origin confusion matrix plot [!258](https://github.com/umami-hep/puma/pull/258)
=======
- Fix setting ymin_ratio (and ymax_ratio) in PlotBase if it is zero [!261](https://github.com/umami-hep/puma/pull/261)
>>>>>>> 830a27fd
- Fixed shuffling bug in aux_results and modified treatment of single-track vertices [!259](https://github.com/umami-hep/puma/pull/259)

### [v0.3.4] (2024/02/26)
- Better filenames when using HLAPI [!256](https://github.com/umami-hep/puma/pull/256)
- Switch to MkDocs for documentation [!254](https://github.com/umami-hep/puma/pull/254)
- Fixed minor bug in HF vertex merging [!255](https://github.com/umami-hep/puma/pull/255)
- Fixed removal of reconstructed PVs and modified which vertexing plots are produced given a jet flavour [!253](https://github.com/umami-hep/puma/pull/253)
- Updated AuxResults class to more closely match Yuma implementation of Results class [!252](https://github.com/umami-hep/puma/pull/252)
- Moving plotting tutorials from main FTAG page here [!249](https://github.com/umami-hep/puma/pull/249)
- Cleanup of plot names for high-level plotting interface, and yuma refactor [!244](https://github.com/umami-hep/puma/pull/244)
- Update tables version from 3.7.0 to 3.8.0 [!245](https://github.com/umami-hep/puma/pull/245)
- Fix taggers selection configuration for yuma [!247](https://github.com/umami-hep/puma/pull/247)
- Allow yuma base path to work with tagger sample dir [!246](https://github.com/umami-hep/puma/pull/246)
- Fix marker resizing in VarVsVar [!243](https://github.com/umami-hep/puma/pull/243)

### [v0.3.3] (2024/02/26)
- Load ptau in Results class [!242](https://github.com/umami-hep/puma/pull/242)
- Update ruff, improve coverage [!241](https://github.com/umami-hep/puma/pull/241)
- Extend ftau support and remove discriminant code [!240](https://github.com/umami-hep/puma/pull/240)
- Fix ROC x-range config for yuma [!239](https://github.com/umami-hep/puma/pull/239)
- Allow for base dir Yuma loading [!238](https://github.com/umami-hep/puma/pull/238)
- Improve and generalize vertexing performance tools [!229](https://github.com/umami-hep/puma/pull/229)
- More improvements to Yuma configuration [!237](https://github.com/umami-hep/puma/pull/237)
- Autoinstall deps and steamline yuma config [!236](https://github.com/umami-hep/puma/pull/236)


### [v0.3.2] (2024/02/13)
- Minor fixes and improvements to yaml plotting interface [!235](https://github.com/umami-hep/puma/pull/235)
- Added ability to plot from yaml configs [!204](https://github.com/umami-hep/puma/pull/204)
- Add support for multiple perf_vars in HLAPI [!233](https://github.com/umami-hep/puma/pull/233)
- Remove scipy dependency [!232](https://github.com/umami-hep/puma/pull/232)
- Extended usable range for metrics.weighted_percentile with double precision [!231](https://github.com/umami-hep/puma/pull/231)
- Consistent fc scan colours [!228](https://github.com/umami-hep/puma/pull/228)
- Add tools for plotting vertexing performance. [!216](https://github.com/umami-hep/puma/pull/216) 

### [v0.3.1] (2023/11/27)

- Update versions and add vscode settings [!226](https://github.com/umami-hep/puma/pull/226)
- Update ratio uncertainty calculation [!225](https://github.com/umami-hep/puma/pull/225)
- Adding option for initialising histograms with pre-binned distributions. [!221](https://github.com/umami-hep/puma/pull/221)
- Add NaN filtering for HL plots. Bump atlas-ftag-tools version to 0.1.11. [!220](https://github.com/umami-hep/puma/pull/220)
- Making Under- and Overflow bins default in histograms [!218](https://github.com/umami-hep/puma/pull/218)

### [v0.3.0] (2023/10/03)

- Fix publish workflow, update tools package
- Fix docs build [!215](https://github.com/umami-hep/puma/pull/215)
- Make fc plots configurable and default to logscale [!214](https://github.com/umami-hep/puma/pull/214)
- Various improvements for efficiency profile plots [!208](https://github.com/umami-hep/puma/pull/208)
- Adding documentation for Data/MC plots [!211](https://github.com/umami-hep/puma/pull/211)
- Update linters [!210](https://github.com/umami-hep/puma/pull/210)
- Fix tagger discriminant bug, add future imports [!209](https://github.com/umami-hep/puma/pull/209)
- Add weight support for efficiency calculation [!206](https://github.com/umami-hep/puma/pull/206)
- Add tagger specific cuts to results [!205](https://github.com/umami-hep/puma/pull/205)
- Generalise ROC curve ratio grouping [!202](https://github.com/umami-hep/puma/pull/202)

### [v0.2.8] (2023/08/09)

- HL fraction scan plot bugfix [!201](https://github.com/umami-hep/puma/pull/201)
- Support for custom ROC ratio reference [!200](https://github.com/umami-hep/puma/pull/200)
- Fixes for older numpy version [!198](https://github.com/umami-hep/puma/pull/198), [!199](https://github.com/umami-hep/puma/pull/199)
- Replace error hatching with filling for histograms [!194](https://github.com/umami-hep/puma/pull/194)
- Add efficiency string to fc plots [!193](https://github.com/umami-hep/puma/pull/193)
- Add option to deterime optimal fc [!188](https://github.com/umami-hep/puma/pull/188)

### [v0.2.7] (2023/07/17)

- Updating ATLAS-FTAG-Tools package [!190](https://github.com/umami-hep/puma/pull/190)
- Adding Data/MC Plots capabilities to the histogram classes [!187](https://github.com/umami-hep/puma/pull/187) 

### [v0.2.6] (2023/06/01)

- Fixing issue in use_atlas_tag [!184](https://github.com/umami-hep/puma/pull/184)
- Add probability plots to HLAPI and support WP vlines [!183](https://github.com/umami-hep/puma/pull/183)

### [v0.2.5] (2023/05/12)

- Update requirements to include atlas-ftag-tools v0.1.3 [!180](https://github.com/umami-hep/puma/pull/180)
- Use `VarVsVar` as a base class for `VarVsEff` [!179](https://github.com/umami-hep/puma/pull/179)
- Adding fraction scans to high level API [!178](https://github.com/umami-hep/puma/pull/178)
- Update pre-commit (using ruff) and store tagger scores as structured array [!177](https://github.com/umami-hep/puma/pull/177)
- Remove dev image [!176](https://github.com/umami-hep/puma/pull/176)
- Fix bug in ratio axis limits [!175](https://github.com/umami-hep/puma/pull/175)
- Add `VarVsVar` plot [!172](https://github.com/umami-hep/puma/pull/172)

### [v0.2.4] (2023/04/06)

- Replace `dijets` category with `QCD` category [!170](https://github.com/umami-hep/puma/pull/170)

### [v0.2.3] (2023/03/28)

- Integrate [atlas-ftag-tools](https://github.com/umami-hep/atlas-ftag-tools/) package [!168](https://github.com/umami-hep/puma/pull/168)
- HLAPI and CI Updates [!165](https://github.com/umami-hep/puma/pull/165)
- Extend format saving options [!160](https://github.com/umami-hep/puma/pull/160)

### [v0.2.2] (2023/02/28)

- Cast scores to full precision [!159](https://github.com/umami-hep/puma/pull/159)
- Add Xbb Support [!157](https://github.com/umami-hep/puma/pull/157)
- Improvements to the high level API [!155](https://github.com/umami-hep/puma/pull/155)
- Fixate the python container version [!153](https://github.com/umami-hep/puma/pull/153)
- Improve ROC format [#146](https://github.com/umami-hep/puma/pull/149)
- Fix for CI [!152](https://github.com/umami-hep/puma/pull/152)

### [v0.2.1] (2022/12/15)

- Change legend label of `dijets` [#146](https://github.com/umami-hep/puma/pull/146)

### [v0.2.0] (2022/12/09)

- Adding new high level API [#128](https://github.com/umami-hep/puma/pull/128)

### [v0.1.9] (2022/11/30)

- Adding boosted categories for Xbb to utils [!138](https://github.com/umami-hep/puma/pull/138)
- Running pylint also for tests [#133](https://github.com/umami-hep/puma/pull/133)
- Fix handling of nan values in histograms [#125](https://github.com/umami-hep/puma/pull/125)
- Adding support for under- and overflow bins in `puma.HistogramPlot` [#124](https://github.com/umami-hep/puma/pull/124)
- (Documentation) Adding copy-button to code cells in documentation [#131](https://github.com/umami-hep/puma/pull/131)

### [v0.1.8] (2022/08/30)

- Fix `set_ylim` in `puma.PlotBase` such that y-limits are correctly modified in cases with a y-offset [#119](https://github.com/umami-hep/puma/pull/119)
- Adding example for `puma.Line2DPlot` to the docs [#117](https://github.com/umami-hep/puma/pull/117)
- Adding support for ROC plots without ratio panels (was not possible until now) [#114](https://github.com/umami-hep/puma/pull/114)
- Lines with `label=None` (which is the default) will not appear in the legend anymore [#113](https://github.com/umami-hep/puma/pull/113)
- Adding new function `puma.utils.get_good_linestyles()` for easier linestyle management [#116](https://github.com/umami-hep/puma/pull/116)
- Adding the method `make_linestyle_legend()` which allows to specify an additional legend for linestyles [#113](https://github.com/umami-hep/puma/pull/113)

### [v0.1.7] (2022/08/10)

- Adding new option to place rejection label legend in ROC plots [#109](https://github.com/umami-hep/puma/pull/109)

### [v0.1.6] (2022/07/26)

- Adding support for weighted histograms (`puma.Histogram` now has an optional argument `weights`) [#86](https://github.com/umami-hep/puma/pull/86)
- Fixing bug where code crashed when histograms with discrete values + ratio panel were drawn [#99](https://github.com/umami-hep/puma/pull/99)
- Adding `h5py` to the Docker images [#97](https://github.com/umami-hep/puma/pull/97)
- Adding `transparent` attribute to `PlotObject` class. This allows to specify transparent background when initialising the plot [#96](https://github.com/umami-hep/puma/pull/96)

### [v0.1.5] (2022/07/05)

- Add `linewidth` and `alpha` to legend handles + set `alpha=1` by default (in `puma.Histogram`) [#92](https://github.com/umami-hep/puma/pull/92)
- Decreased default `figsize` for plots with zero or one ratio panels [#90](https://github.com/umami-hep/puma/pull/90)

### [v0.1.4] (2022/06/30)

- Renamed the `puma.FractionScan` and `puma.FractionScanPlot` classes to more general `puma.Line2DPlot` and `pumal.Line2D` [#84](https://github.com/umami-hep/puma/pull/84)
- Splitting `force` argument of `set_log()` method into `force_x` and `force_y` [#83](https://github.com/umami-hep/puma/pull/83)
- Adding `puma.PiePlot` class. Pie chart plots with `puma.HistogramPlot` are no longer possible [#70](https://github.com/umami-hep/puma/pull/70)
- Change default labels of `singlebjets` and `singlecjets` [#82](https://github.com/umami-hep/puma/pull/82)
- Support linestyles for variable vs. efficiency plots [#78](https://github.com/umami-hep/puma/pull/78)

### [v0.1.3] (2022/06/23)

- Adding more flavours to the global config  [#73](https://github.com/umami-hep/puma/pull/73)
- `ratio_group` in `puma.Histogram` objects can no longer be set via `flavour` argument [#74](https://github.com/umami-hep/puma/pull/74)
- Adding example for `plt.show` replacement + adding theme switcher button to docs [#72](https://github.com/umami-hep/puma/pull/72)
- Adding `atlas_tag_outside` and change default for `atlas_second_tag` [#71](https://github.com/umami-hep/puma/pull/71)
- Change default *bb*-jets colour to dark red and vlines to black [#69](https://github.com/umami-hep/puma/pull/69)
- Adding more general `ratio_group` argument to `puma.Histogram` [#67](https://github.com/umami-hep/puma/pull/67)
- Adding `calc_separation()` to `puma.metrics`, which allows to calculate the separation between two distributions [#27](https://github.com/umami-hep/puma/pull/27)
- Adding Zenodo link

### [v0.1.2] (2022/06/02/02)

- Adding automated coverage comment for pull request [#58](https://github.com/umami-hep/puma/pull/58)
- Fix that colour and legend label can be individually modified in case of flavoured histogram [#57](https://github.com/umami-hep/puma/pull/57)

### [v0.1.1] (2022/05/30)

- Adding documentation for updating the version switcher in the docs [#49](https://github.com/umami-hep/puma/pull/49)
- Adding version support in docs [#42](https://github.com/umami-hep/puma/pull/42)[#45](https://github.com/umami-hep/puma/pull/45)
- Adding development guidelines to the docs [#41](https://github.com/umami-hep/puma/pull/41)
- Adding `logx` [#40](https://github.com/umami-hep/puma/pull/40)
- Adding example page for the fraction scan plots [#38](https://github.com/umami-hep/puma/pull/38)
- Add warning for plotting normalised histograms without saying to in the ylabel [#34](https://github.com/umami-hep/puma/pull/34)
- Adding Docker images [#33](https://github.com/umami-hep/puma/pull/33)
- Remove warning when adding more than one reference histogram is case is allowed [#32](https://github.com/umami-hep/puma/pull/32)
- Update documentation [#24](https://github.com/umami-hep/puma/pull/24)

### [v0.1.0] (2022/05/16)

- Set default number of ratio panels to 0 [#17](https://github.com/umami-hep/puma/pull/17)
- Adding uncertainties to Roc main plots and improving dummy data generator [#14](https://github.com/umami-hep/puma/pull/14)
- Fixing all PEP8 related variable namings [#13](https://github.com/umami-hep/puma/pull/13)
- Adding FractionScan to puma [#8](https://github.com/umami-hep/puma/pull/8)<|MERGE_RESOLUTION|>--- conflicted
+++ resolved
@@ -1,11 +1,8 @@
 # Changelog
 
 ### [Latest]
-<<<<<<< HEAD
 - Added matrix plot API, confusion matrix function, and Track Origin confusion matrix plot [!258](https://github.com/umami-hep/puma/pull/258)
-=======
 - Fix setting ymin_ratio (and ymax_ratio) in PlotBase if it is zero [!261](https://github.com/umami-hep/puma/pull/261)
->>>>>>> 830a27fd
 - Fixed shuffling bug in aux_results and modified treatment of single-track vertices [!259](https://github.com/umami-hep/puma/pull/259)
 
 ### [v0.3.4] (2024/02/26)
