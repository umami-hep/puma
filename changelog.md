# Changelog

### [Latest]

<<<<<<< HEAD
- Adding functions to process truth hadron information and associate tracks to hadrons
=======
- Adding new n_tracks_origin plots [!294](https://github.com/umami-hep/puma/pull/294)
>>>>>>> e50f4c9a
- Adding missing unit tests [!295](https://github.com/umami-hep/puma/pull/295)
- Removing hardcoded kwargs from high-level plotting [!293](https://github.com/umami-hep/puma/pull/293)

### [v0.4.0] (2024/10/24)

- Clean up the docs a bit [!290](https://github.com/umami-hep/puma/pull/290)
- Add autohide for ROC ratio y-axis labels [!289](https://github.com/umami-hep/puma/pull/289)
- Improve ROC cosmetics again, add rejection smoothing option [!288](https://github.com/umami-hep/puma/pull/288)
- Adding colour-blind-friendly colours as default colours for taggers [!286](https://github.com/umami-hep/puma/pull/286)
- Increased number of bins in plot_vertex_mass function and fixed use of kwargs [!284](https://github.com/umami-hep/puma/pull/284)
- Bump python, numpy and matplotlib versions. Improve ROC cosmetics [!282](https://github.com/umami-hep/puma/pull/282)
- Added functionality to plot secondary vertex mass histograms using a pion mass hypothesis [!265](https://github.com/umami-hep/puma/pull/265)
- Fixed error bars on stacked histograms to be a distinct pattern, rather than just the last colour plotted [!281](https://github.com/umami-hep/puma/pull/281)

### [v0.3.6] (2024/08/27)

- Updated variable names for aux task outputs to be consistent with Salt [!270](https://github.com/umami-hep/puma/pull/270)
- Merged precision and recall in one single function [!276](https://github.com/umami-hep/puma/pull/276)
- Added functions for precision and recall scores [!275](https://github.com/umami-hep/puma/pull/275)
- Minor updates for aux task plots [!273](https://github.com/umami-hep/puma/pull/273)
- Added better support in yuma, allowing for tau rejection, tau tagging, and Xbb plots [!272](https://github.com/umami-hep/puma/pull/272)
- Redefined fake rate [!268](https://github.com/umami-hep/puma/pull/268)
- Removed padded tracks from consideration when generating track origin classification CM [!267](https://github.com/umami-hep/puma/pull/267)
- Confusion Matrix: added per-class fake rates plus minor appearance changes [!266](https://github.com/umami-hep/puma/pull/266)

### [v0.3.5] (2024/04/23)

- Fixed a problem in the Confusion Matrix normalization, and adopted a more clear naming convention; removed decimals from the matrix plot if the entry is an integer (useful for raw counts confusion matrix) [!262](https://github.com/umami-hep/puma/pull/262)
- Added matrix plot API, confusion matrix function, and Track Origin confusion matrix plot [!258](https://github.com/umami-hep/puma/pull/258)
- Fix setting ymin_ratio (and ymax_ratio) in PlotBase if it is zero [!261](https://github.com/umami-hep/puma/pull/261)
- Fixed shuffling bug in aux_results and modified treatment of single-track vertices [!259](https://github.com/umami-hep/puma/pull/259)

### [v0.3.4] (2024/02/26)

- Better filenames when using HLAPI [!256](https://github.com/umami-hep/puma/pull/256)
- Switch to MkDocs for documentation [!254](https://github.com/umami-hep/puma/pull/254)
- Fixed minor bug in HF vertex merging [!255](https://github.com/umami-hep/puma/pull/255)
- Fixed removal of reconstructed PVs and modified which vertexing plots are produced given a jet flavour [!253](https://github.com/umami-hep/puma/pull/253)
- Updated AuxResults class to more closely match Yuma implementation of Results class [!252](https://github.com/umami-hep/puma/pull/252)
- Moving plotting tutorials from main FTAG page here [!249](https://github.com/umami-hep/puma/pull/249)
- Cleanup of plot names for high-level plotting interface, and yuma refactor [!244](https://github.com/umami-hep/puma/pull/244)
- Update tables version from 3.7.0 to 3.8.0 [!245](https://github.com/umami-hep/puma/pull/245)
- Fix taggers selection configuration for yuma [!247](https://github.com/umami-hep/puma/pull/247)
- Allow yuma base path to work with tagger sample dir [!246](https://github.com/umami-hep/puma/pull/246)
- Fix marker resizing in VarVsVar [!243](https://github.com/umami-hep/puma/pull/243)

### [v0.3.3] (2024/02/26)

- Load ptau in Results class [!242](https://github.com/umami-hep/puma/pull/242)
- Update ruff, improve coverage [!241](https://github.com/umami-hep/puma/pull/241)
- Extend ftau support and remove discriminant code [!240](https://github.com/umami-hep/puma/pull/240)
- Fix ROC x-range config for yuma [!239](https://github.com/umami-hep/puma/pull/239)
- Allow for base dir Yuma loading [!238](https://github.com/umami-hep/puma/pull/238)
- Improve and generalize vertexing performance tools [!229](https://github.com/umami-hep/puma/pull/229)
- More improvements to Yuma configuration [!237](https://github.com/umami-hep/puma/pull/237)
- Autoinstall deps and steamline yuma config [!236](https://github.com/umami-hep/puma/pull/236)

### [v0.3.2] (2024/02/13)

- Minor fixes and improvements to yaml plotting interface [!235](https://github.com/umami-hep/puma/pull/235)
- Added ability to plot from yaml configs [!204](https://github.com/umami-hep/puma/pull/204)
- Add support for multiple perf_vars in HLAPI [!233](https://github.com/umami-hep/puma/pull/233)
- Remove scipy dependency [!232](https://github.com/umami-hep/puma/pull/232)
- Extended usable range for metrics.weighted_percentile with double precision [!231](https://github.com/umami-hep/puma/pull/231)
- Consistent fc scan colours [!228](https://github.com/umami-hep/puma/pull/228)
- Add tools for plotting vertexing performance. [!216](https://github.com/umami-hep/puma/pull/216)

### [v0.3.1] (2023/11/27)

- Update versions and add vscode settings [!226](https://github.com/umami-hep/puma/pull/226)
- Update ratio uncertainty calculation [!225](https://github.com/umami-hep/puma/pull/225)
- Adding option for initialising histograms with pre-binned distributions. [!221](https://github.com/umami-hep/puma/pull/221)
- Add NaN filtering for HL plots. Bump atlas-ftag-tools version to 0.1.11. [!220](https://github.com/umami-hep/puma/pull/220)
- Making Under- and Overflow bins default in histograms [!218](https://github.com/umami-hep/puma/pull/218)

### [v0.3.0] (2023/10/03)

- Fix publish workflow, update tools package
- Fix docs build [!215](https://github.com/umami-hep/puma/pull/215)
- Make fc plots configurable and default to logscale [!214](https://github.com/umami-hep/puma/pull/214)
- Various improvements for efficiency profile plots [!208](https://github.com/umami-hep/puma/pull/208)
- Adding documentation for Data/MC plots [!211](https://github.com/umami-hep/puma/pull/211)
- Update linters [!210](https://github.com/umami-hep/puma/pull/210)
- Fix tagger discriminant bug, add future imports [!209](https://github.com/umami-hep/puma/pull/209)
- Add weight support for efficiency calculation [!206](https://github.com/umami-hep/puma/pull/206)
- Add tagger specific cuts to results [!205](https://github.com/umami-hep/puma/pull/205)
- Generalise ROC curve ratio grouping [!202](https://github.com/umami-hep/puma/pull/202)

### [v0.2.8] (2023/08/09)

- HL fraction scan plot bugfix [!201](https://github.com/umami-hep/puma/pull/201)
- Support for custom ROC ratio reference [!200](https://github.com/umami-hep/puma/pull/200)
- Fixes for older numpy version [!198](https://github.com/umami-hep/puma/pull/198), [!199](https://github.com/umami-hep/puma/pull/199)
- Replace error hatching with filling for histograms [!194](https://github.com/umami-hep/puma/pull/194)
- Add efficiency string to fc plots [!193](https://github.com/umami-hep/puma/pull/193)
- Add option to deterime optimal fc [!188](https://github.com/umami-hep/puma/pull/188)

### [v0.2.7] (2023/07/17)

- Updating ATLAS-FTAG-Tools package [!190](https://github.com/umami-hep/puma/pull/190)
- Adding Data/MC Plots capabilities to the histogram classes [!187](https://github.com/umami-hep/puma/pull/187)

### [v0.2.6] (2023/06/01)

- Fixing issue in use_atlas_tag [!184](https://github.com/umami-hep/puma/pull/184)
- Add probability plots to HLAPI and support WP vlines [!183](https://github.com/umami-hep/puma/pull/183)

### [v0.2.5] (2023/05/12)

- Update requirements to include atlas-ftag-tools v0.1.3 [!180](https://github.com/umami-hep/puma/pull/180)
- Use `VarVsVar` as a base class for `VarVsEff` [!179](https://github.com/umami-hep/puma/pull/179)
- Adding fraction scans to high level API [!178](https://github.com/umami-hep/puma/pull/178)
- Update pre-commit (using ruff) and store tagger scores as structured array [!177](https://github.com/umami-hep/puma/pull/177)
- Remove dev image [!176](https://github.com/umami-hep/puma/pull/176)
- Fix bug in ratio axis limits [!175](https://github.com/umami-hep/puma/pull/175)
- Add `VarVsVar` plot [!172](https://github.com/umami-hep/puma/pull/172)

### [v0.2.4] (2023/04/06)

- Replace `dijets` category with `QCD` category [!170](https://github.com/umami-hep/puma/pull/170)

### [v0.2.3] (2023/03/28)

- Integrate [atlas-ftag-tools](https://github.com/umami-hep/atlas-ftag-tools/) package [!168](https://github.com/umami-hep/puma/pull/168)
- HLAPI and CI Updates [!165](https://github.com/umami-hep/puma/pull/165)
- Extend format saving options [!160](https://github.com/umami-hep/puma/pull/160)

### [v0.2.2] (2023/02/28)

- Cast scores to full precision [!159](https://github.com/umami-hep/puma/pull/159)
- Add Xbb Support [!157](https://github.com/umami-hep/puma/pull/157)
- Improvements to the high level API [!155](https://github.com/umami-hep/puma/pull/155)
- Fixate the python container version [!153](https://github.com/umami-hep/puma/pull/153)
- Improve ROC format [#146](https://github.com/umami-hep/puma/pull/149)
- Fix for CI [!152](https://github.com/umami-hep/puma/pull/152)

### [v0.2.1] (2022/12/15)

- Change legend label of `dijets` [#146](https://github.com/umami-hep/puma/pull/146)

### [v0.2.0] (2022/12/09)

- Adding new high level API [#128](https://github.com/umami-hep/puma/pull/128)

### [v0.1.9] (2022/11/30)

- Adding boosted categories for Xbb to utils [!138](https://github.com/umami-hep/puma/pull/138)
- Running pylint also for tests [#133](https://github.com/umami-hep/puma/pull/133)
- Fix handling of nan values in histograms [#125](https://github.com/umami-hep/puma/pull/125)
- Adding support for under- and overflow bins in `puma.HistogramPlot` [#124](https://github.com/umami-hep/puma/pull/124)
- (Documentation) Adding copy-button to code cells in documentation [#131](https://github.com/umami-hep/puma/pull/131)

### [v0.1.8] (2022/08/30)

- Fix `set_ylim` in `puma.PlotBase` such that y-limits are correctly modified in cases with a y-offset [#119](https://github.com/umami-hep/puma/pull/119)
- Adding example for `puma.Line2DPlot` to the docs [#117](https://github.com/umami-hep/puma/pull/117)
- Adding support for ROC plots without ratio panels (was not possible until now) [#114](https://github.com/umami-hep/puma/pull/114)
- Lines with `label=None` (which is the default) will not appear in the legend anymore [#113](https://github.com/umami-hep/puma/pull/113)
- Adding new function `puma.utils.get_good_linestyles()` for easier linestyle management [#116](https://github.com/umami-hep/puma/pull/116)
- Adding the method `make_linestyle_legend()` which allows to specify an additional legend for linestyles [#113](https://github.com/umami-hep/puma/pull/113)

### [v0.1.7] (2022/08/10)

- Adding new option to place rejection label legend in ROC plots [#109](https://github.com/umami-hep/puma/pull/109)

### [v0.1.6] (2022/07/26)

- Adding support for weighted histograms (`puma.Histogram` now has an optional argument `weights`) [#86](https://github.com/umami-hep/puma/pull/86)
- Fixing bug where code crashed when histograms with discrete values + ratio panel were drawn [#99](https://github.com/umami-hep/puma/pull/99)
- Adding `h5py` to the Docker images [#97](https://github.com/umami-hep/puma/pull/97)
- Adding `transparent` attribute to `PlotObject` class. This allows to specify transparent background when initialising the plot [#96](https://github.com/umami-hep/puma/pull/96)

### [v0.1.5] (2022/07/05)

- Add `linewidth` and `alpha` to legend handles + set `alpha=1` by default (in `puma.Histogram`) [#92](https://github.com/umami-hep/puma/pull/92)
- Decreased default `figsize` for plots with zero or one ratio panels [#90](https://github.com/umami-hep/puma/pull/90)

### [v0.1.4] (2022/06/30)

- Renamed the `puma.FractionScan` and `puma.FractionScanPlot` classes to more general `puma.Line2DPlot` and `pumal.Line2D` [#84](https://github.com/umami-hep/puma/pull/84)
- Splitting `force` argument of `set_log()` method into `force_x` and `force_y` [#83](https://github.com/umami-hep/puma/pull/83)
- Adding `puma.PiePlot` class. Pie chart plots with `puma.HistogramPlot` are no longer possible [#70](https://github.com/umami-hep/puma/pull/70)
- Change default labels of `singlebjets` and `singlecjets` [#82](https://github.com/umami-hep/puma/pull/82)
- Support linestyles for variable vs. efficiency plots [#78](https://github.com/umami-hep/puma/pull/78)

### [v0.1.3] (2022/06/23)

- Adding more flavours to the global config  [#73](https://github.com/umami-hep/puma/pull/73)
- `ratio_group` in `puma.Histogram` objects can no longer be set via `flavour` argument [#74](https://github.com/umami-hep/puma/pull/74)
- Adding example for `plt.show` replacement + adding theme switcher button to docs [#72](https://github.com/umami-hep/puma/pull/72)
- Adding `atlas_tag_outside` and change default for `atlas_second_tag` [#71](https://github.com/umami-hep/puma/pull/71)
- Change default *bb*-jets colour to dark red and vlines to black [#69](https://github.com/umami-hep/puma/pull/69)
- Adding more general `ratio_group` argument to `puma.Histogram` [#67](https://github.com/umami-hep/puma/pull/67)
- Adding `calc_separation()` to `puma.metrics`, which allows to calculate the separation between two distributions [#27](https://github.com/umami-hep/puma/pull/27)
- Adding Zenodo link

### [v0.1.2] (2022/06/02/02)

- Adding automated coverage comment for pull request [#58](https://github.com/umami-hep/puma/pull/58)
- Fix that colour and legend label can be individually modified in case of flavoured histogram [#57](https://github.com/umami-hep/puma/pull/57)

### [v0.1.1] (2022/05/30)

- Adding documentation for updating the version switcher in the docs [#49](https://github.com/umami-hep/puma/pull/49)
- Adding version support in docs [#42](https://github.com/umami-hep/puma/pull/42)[#45](https://github.com/umami-hep/puma/pull/45)
- Adding development guidelines to the docs [#41](https://github.com/umami-hep/puma/pull/41)
- Adding `logx` [#40](https://github.com/umami-hep/puma/pull/40)
- Adding example page for the fraction scan plots [#38](https://github.com/umami-hep/puma/pull/38)
- Add warning for plotting normalised histograms without saying to in the ylabel [#34](https://github.com/umami-hep/puma/pull/34)
- Adding Docker images [#33](https://github.com/umami-hep/puma/pull/33)
- Remove warning when adding more than one reference histogram is case is allowed [#32](https://github.com/umami-hep/puma/pull/32)
- Update documentation [#24](https://github.com/umami-hep/puma/pull/24)

### [v0.1.0] (2022/05/16)

- Set default number of ratio panels to 0 [#17](https://github.com/umami-hep/puma/pull/17)
- Adding uncertainties to Roc main plots and improving dummy data generator [#14](https://github.com/umami-hep/puma/pull/14)
- Fixing all PEP8 related variable namings [#13](https://github.com/umami-hep/puma/pull/13)
- Adding FractionScan to puma [#8](https://github.com/umami-hep/puma/pull/8)<|MERGE_RESOLUTION|>--- conflicted
+++ resolved
@@ -2,11 +2,9 @@
 
 ### [Latest]
 
-<<<<<<< HEAD
-- Adding functions to process truth hadron information and associate tracks to hadrons
-=======
+
+- Adding functions to process truth hadron information and associate tracks to hadrons [!285](https://github.com/umami-hep/puma/pull/285)
 - Adding new n_tracks_origin plots [!294](https://github.com/umami-hep/puma/pull/294)
->>>>>>> e50f4c9a
 - Adding missing unit tests [!295](https://github.com/umami-hep/puma/pull/295)
 - Removing hardcoded kwargs from high-level plotting [!293](https://github.com/umami-hep/puma/pull/293)
 
