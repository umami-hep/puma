# Changelog

### [Latest]
<<<<<<< HEAD
=======

### [v0.3.4] (2024/02/26)
- Better filenames when using HLAPI [!256](https://github.com/umami-hep/puma/pull/256)
- Switch to MkDocs for documentation [!254](https://github.com/umami-hep/puma/pull/254)
>>>>>>> c0a22274
- Fixed minor bug in HF vertex merging [!255](https://github.com/umami-hep/puma/pull/255)
- Fixed removal of reconstructed PVs and modified which vertexing plots are produced given a jet flavour [!253](https://github.com/umami-hep/puma/pull/253)
- Updated AuxResults class to more closely match Yuma implementation of Results class [!252](https://github.com/umami-hep/puma/pull/252)
- Moving plotting tutorials from main FTAG page here [!249](https://github.com/umami-hep/puma/pull/249)
- Cleanup of plot names for high-level plotting interface, and yuma refactor [!244](https://github.com/umami-hep/puma/pull/244)
- Update tables version from 3.7.0 to 3.8.0 [!245](https://github.com/umami-hep/puma/pull/245)
- Fix taggers selection configuration for yuma [!247](https://github.com/umami-hep/puma/pull/247)
- Allow yuma base path to work with tagger sample dir [!246](https://github.com/umami-hep/puma/pull/246)
- Fix marker resizing in VarVsVar [!243](https://github.com/umami-hep/puma/pull/243)

### [v0.3.3] (2024/02/26)
- Load ptau in Results class [!242](https://github.com/umami-hep/puma/pull/242)
- Update ruff, improve coverage [!241](https://github.com/umami-hep/puma/pull/241)
- Extend ftau support and remove discriminant code [!240](https://github.com/umami-hep/puma/pull/240)
- Fix ROC x-range config for yuma [!239](https://github.com/umami-hep/puma/pull/239)
- Allow for base dir Yuma loading [!238](https://github.com/umami-hep/puma/pull/238)
- Improve and generalize vertexing performance tools [!229](https://github.com/umami-hep/puma/pull/229)
- More improvements to Yuma configuration [!237](https://github.com/umami-hep/puma/pull/237)
- Autoinstall deps and steamline yuma config [!236](https://github.com/umami-hep/puma/pull/236)


### [v0.3.2] (2024/02/13)
- Minor fixes and improvements to yaml plotting interface [!235](https://github.com/umami-hep/puma/pull/235)
- Added ability to plot from yaml configs [!204](https://github.com/umami-hep/puma/pull/204)
- Add support for multiple perf_vars in HLAPI [!233](https://github.com/umami-hep/puma/pull/233)
- Remove scipy dependency [!232](https://github.com/umami-hep/puma/pull/232)
- Extended usable range for metrics.weighted_percentile with double precision [!231](https://github.com/umami-hep/puma/pull/231)
- Consistent fc scan colours [!228](https://github.com/umami-hep/puma/pull/228)
- Add tools for plotting vertexing performance. [!216](https://github.com/umami-hep/puma/pull/216) 

### [v0.3.1] (2023/11/27)

- Update versions and add vscode settings [!226](https://github.com/umami-hep/puma/pull/226)
- Update ratio uncertainty calculation [!225](https://github.com/umami-hep/puma/pull/225)
- Adding option for initialising histograms with pre-binned distributions. [!221](https://github.com/umami-hep/puma/pull/221)
- Add NaN filtering for HL plots. Bump atlas-ftag-tools version to 0.1.11. [!220](https://github.com/umami-hep/puma/pull/220)
- Making Under- and Overflow bins default in histograms [!218](https://github.com/umami-hep/puma/pull/218)

### [v0.3.0] (2023/10/03)

- Fix publish workflow, update tools package
- Fix docs build [!215](https://github.com/umami-hep/puma/pull/215)
- Make fc plots configurable and default to logscale [!214](https://github.com/umami-hep/puma/pull/214)
- Various improvements for efficiency profile plots [!208](https://github.com/umami-hep/puma/pull/208)
- Adding documentation for Data/MC plots [!211](https://github.com/umami-hep/puma/pull/211)
- Update linters [!210](https://github.com/umami-hep/puma/pull/210)
- Fix tagger discriminant bug, add future imports [!209](https://github.com/umami-hep/puma/pull/209)
- Add weight support for efficiency calculation [!206](https://github.com/umami-hep/puma/pull/206)
- Add tagger specific cuts to results [!205](https://github.com/umami-hep/puma/pull/205)
- Generalise ROC curve ratio grouping [!202](https://github.com/umami-hep/puma/pull/202)

### [v0.2.8] (2023/08/09)

- HL fraction scan plot bugfix [!201](https://github.com/umami-hep/puma/pull/201)
- Support for custom ROC ratio reference [!200](https://github.com/umami-hep/puma/pull/200)
- Fixes for older numpy version [!198](https://github.com/umami-hep/puma/pull/198), [!199](https://github.com/umami-hep/puma/pull/199)
- Replace error hatching with filling for histograms [!194](https://github.com/umami-hep/puma/pull/194)
- Add efficiency string to fc plots [!193](https://github.com/umami-hep/puma/pull/193)
- Add option to deterime optimal fc [!188](https://github.com/umami-hep/puma/pull/188)

### [v0.2.7] (2023/07/17)

- Updating ATLAS-FTAG-Tools package [!190](https://github.com/umami-hep/puma/pull/190)
- Adding Data/MC Plots capabilities to the histogram classes [!187](https://github.com/umami-hep/puma/pull/187) 

### [v0.2.6] (2023/06/01)

- Fixing issue in use_atlas_tag [!184](https://github.com/umami-hep/puma/pull/184)
- Add probability plots to HLAPI and support WP vlines [!183](https://github.com/umami-hep/puma/pull/183)

### [v0.2.5] (2023/05/12)

- Update requirements to include atlas-ftag-tools v0.1.3 [!180](https://github.com/umami-hep/puma/pull/180)
- Use `VarVsVar` as a base class for `VarVsEff` [!179](https://github.com/umami-hep/puma/pull/179)
- Adding fraction scans to high level API [!178](https://github.com/umami-hep/puma/pull/178)
- Update pre-commit (using ruff) and store tagger scores as structured array [!177](https://github.com/umami-hep/puma/pull/177)
- Remove dev image [!176](https://github.com/umami-hep/puma/pull/176)
- Fix bug in ratio axis limits [!175](https://github.com/umami-hep/puma/pull/175)
- Add `VarVsVar` plot [!172](https://github.com/umami-hep/puma/pull/172)

### [v0.2.4] (2023/04/06)

- Replace `dijets` category with `QCD` category [!170](https://github.com/umami-hep/puma/pull/170)

### [v0.2.3] (2023/03/28)

- Integrate [atlas-ftag-tools](https://github.com/umami-hep/atlas-ftag-tools/) package [!168](https://github.com/umami-hep/puma/pull/168)
- HLAPI and CI Updates [!165](https://github.com/umami-hep/puma/pull/165)
- Extend format saving options [!160](https://github.com/umami-hep/puma/pull/160)

### [v0.2.2] (2023/02/28)

- Cast scores to full precision [!159](https://github.com/umami-hep/puma/pull/159)
- Add Xbb Support [!157](https://github.com/umami-hep/puma/pull/157)
- Improvements to the high level API [!155](https://github.com/umami-hep/puma/pull/155)
- Fixate the python container version [!153](https://github.com/umami-hep/puma/pull/153)
- Improve ROC format [#146](https://github.com/umami-hep/puma/pull/149)
- Fix for CI [!152](https://github.com/umami-hep/puma/pull/152)

### [v0.2.1] (2022/12/15)

- Change legend label of `dijets` [#146](https://github.com/umami-hep/puma/pull/146)

### [v0.2.0] (2022/12/09)

- Adding new high level API [#128](https://github.com/umami-hep/puma/pull/128)

### [v0.1.9] (2022/11/30)

- Adding boosted categories for Xbb to utils [!138](https://github.com/umami-hep/puma/pull/138)
- Running pylint also for tests [#133](https://github.com/umami-hep/puma/pull/133)
- Fix handling of nan values in histograms [#125](https://github.com/umami-hep/puma/pull/125)
- Adding support for under- and overflow bins in `puma.HistogramPlot` [#124](https://github.com/umami-hep/puma/pull/124)
- (Documentation) Adding copy-button to code cells in documentation [#131](https://github.com/umami-hep/puma/pull/131)

### [v0.1.8] (2022/08/30)

- Fix `set_ylim` in `puma.PlotBase` such that y-limits are correctly modified in cases with a y-offset [#119](https://github.com/umami-hep/puma/pull/119)
- Adding example for `puma.Line2DPlot` to the docs [#117](https://github.com/umami-hep/puma/pull/117)
- Adding support for ROC plots without ratio panels (was not possible until now) [#114](https://github.com/umami-hep/puma/pull/114)
- Lines with `label=None` (which is the default) will not appear in the legend anymore [#113](https://github.com/umami-hep/puma/pull/113)
- Adding new function `puma.utils.get_good_linestyles()` for easier linestyle management [#116](https://github.com/umami-hep/puma/pull/116)
- Adding the method `make_linestyle_legend()` which allows to specify an additional legend for linestyles [#113](https://github.com/umami-hep/puma/pull/113)

### [v0.1.7] (2022/08/10)

- Adding new option to place rejection label legend in ROC plots [#109](https://github.com/umami-hep/puma/pull/109)

### [v0.1.6] (2022/07/26)

- Adding support for weighted histograms (`puma.Histogram` now has an optional argument `weights`) [#86](https://github.com/umami-hep/puma/pull/86)
- Fixing bug where code crashed when histograms with discrete values + ratio panel were drawn [#99](https://github.com/umami-hep/puma/pull/99)
- Adding `h5py` to the Docker images [#97](https://github.com/umami-hep/puma/pull/97)
- Adding `transparent` attribute to `PlotObject` class. This allows to specify transparent background when initialising the plot [#96](https://github.com/umami-hep/puma/pull/96)

### [v0.1.5] (2022/07/05)

- Add `linewidth` and `alpha` to legend handles + set `alpha=1` by default (in `puma.Histogram`) [#92](https://github.com/umami-hep/puma/pull/92)
- Decreased default `figsize` for plots with zero or one ratio panels [#90](https://github.com/umami-hep/puma/pull/90)

### [v0.1.4] (2022/06/30)

- Renamed the `puma.FractionScan` and `puma.FractionScanPlot` classes to more general `puma.Line2DPlot` and `pumal.Line2D` [#84](https://github.com/umami-hep/puma/pull/84)
- Splitting `force` argument of `set_log()` method into `force_x` and `force_y` [#83](https://github.com/umami-hep/puma/pull/83)
- Adding `puma.PiePlot` class. Pie chart plots with `puma.HistogramPlot` are no longer possible [#70](https://github.com/umami-hep/puma/pull/70)
- Change default labels of `singlebjets` and `singlecjets` [#82](https://github.com/umami-hep/puma/pull/82)
- Support linestyles for variable vs. efficiency plots [#78](https://github.com/umami-hep/puma/pull/78)

### [v0.1.3] (2022/06/23)

- Adding more flavours to the global config  [#73](https://github.com/umami-hep/puma/pull/73)
- `ratio_group` in `puma.Histogram` objects can no longer be set via `flavour` argument [#74](https://github.com/umami-hep/puma/pull/74)
- Adding example for `plt.show` replacement + adding theme switcher button to docs [#72](https://github.com/umami-hep/puma/pull/72)
- Adding `atlas_tag_outside` and change default for `atlas_second_tag` [#71](https://github.com/umami-hep/puma/pull/71)
- Change default *bb*-jets colour to dark red and vlines to black [#69](https://github.com/umami-hep/puma/pull/69)
- Adding more general `ratio_group` argument to `puma.Histogram` [#67](https://github.com/umami-hep/puma/pull/67)
- Adding `calc_separation()` to `puma.metrics`, which allows to calculate the separation between two distributions [#27](https://github.com/umami-hep/puma/pull/27)
- Adding Zenodo link

### [v0.1.2] (2022/06/02/02)

- Adding automated coverage comment for pull request [#58](https://github.com/umami-hep/puma/pull/58)
- Fix that colour and legend label can be individually modified in case of flavoured histogram [#57](https://github.com/umami-hep/puma/pull/57)

### [v0.1.1] (2022/05/30)

- Adding documentation for updating the version switcher in the docs [#49](https://github.com/umami-hep/puma/pull/49)
- Adding version support in docs [#42](https://github.com/umami-hep/puma/pull/42)[#45](https://github.com/umami-hep/puma/pull/45)
- Adding development guidelines to the docs [#41](https://github.com/umami-hep/puma/pull/41)
- Adding `logx` [#40](https://github.com/umami-hep/puma/pull/40)
- Adding example page for the fraction scan plots [#38](https://github.com/umami-hep/puma/pull/38)
- Add warning for plotting normalised histograms without saying to in the ylabel [#34](https://github.com/umami-hep/puma/pull/34)
- Adding Docker images [#33](https://github.com/umami-hep/puma/pull/33)
- Remove warning when adding more than one reference histogram is case is allowed [#32](https://github.com/umami-hep/puma/pull/32)
- Update documentation [#24](https://github.com/umami-hep/puma/pull/24)

### [v0.1.0] (2022/05/16)

- Set default number of ratio panels to 0 [#17](https://github.com/umami-hep/puma/pull/17)
- Adding uncertainties to Roc main plots and improving dummy data generator [#14](https://github.com/umami-hep/puma/pull/14)
- Fixing all PEP8 related variable namings [#13](https://github.com/umami-hep/puma/pull/13)
- Adding FractionScan to puma [#8](https://github.com/umami-hep/puma/pull/8)<|MERGE_RESOLUTION|>--- conflicted
+++ resolved
@@ -1,13 +1,10 @@
 # Changelog
 
 ### [Latest]
-<<<<<<< HEAD
-=======
 
 ### [v0.3.4] (2024/02/26)
 - Better filenames when using HLAPI [!256](https://github.com/umami-hep/puma/pull/256)
 - Switch to MkDocs for documentation [!254](https://github.com/umami-hep/puma/pull/254)
->>>>>>> c0a22274
 - Fixed minor bug in HF vertex merging [!255](https://github.com/umami-hep/puma/pull/255)
 - Fixed removal of reconstructed PVs and modified which vertexing plots are produced given a jet flavour [!253](https://github.com/umami-hep/puma/pull/253)
 - Updated AuxResults class to more closely match Yuma implementation of Results class [!252](https://github.com/umami-hep/puma/pull/252)
